// Copyright 2020 PingCAP, Inc.
//
// Licensed under the Apache License, Version 2.0 (the "License");
// you may not use this file except in compliance with the License.
// You may obtain a copy of the License at
//
//     http://www.apache.org/licenses/LICENSE-2.0
//
// Unless required by applicable law or agreed to in writing, software
// distributed under the License is distributed on an "AS IS" BASIS,
// See the License for the specific language governing permissions and
// limitations under the License.

package main

import (
	"bytes"
	"database/sql"
	"flag"
	"fmt"
	"io/ioutil"
	"os"
	"sort"
	"strconv"
	"strings"
	"sync"
	"time"

	_ "github.com/go-sql-driver/mysql"
	"github.com/pingcap/errors"
	"github.com/pingcap/tidb/parser"
	"github.com/pingcap/tidb/parser/ast"
	"github.com/pingcap/tidb/parser/charset"
	"github.com/pingcap/tidb/parser/terror"
	_ "github.com/pingcap/tidb/parser/test_driver"
	log "github.com/sirupsen/logrus"
)

var (
<<<<<<< HEAD
	wg       sync.WaitGroup
	host     string
	port     string
	user     string
	passwd   string
	logLevel string
	record   bool
	params   string
	all      bool
	xmlPath  string
=======
	wg            sync.WaitGroup
	host          string
	port          string
	user          string
	passwd        string
	logLevel      string
	record        bool
	params        string
	all           bool
	reserveSchema bool
>>>>>>> 295e8dfd
)

func init() {
	flag.StringVar(&host, "host", "127.0.0.1", "The host of the TiDB/MySQL server.")
	flag.StringVar(&port, "port", "4000", "The listen port of TiDB/MySQL server.")
	flag.StringVar(&user, "user", "root", "The user for connecting to the database.")
	flag.StringVar(&passwd, "passwd", "", "The password for the user.")
	flag.StringVar(&logLevel, "log-level", "error", "The log level of mysql-tester: info, warn, error, debug.")
	flag.BoolVar(&record, "record", false, "Whether to record the test output to the result file.")
	flag.StringVar(&params, "params", "", "Additional params pass as DSN(e.g. session variable)")
	flag.BoolVar(&all, "all", false, "run all tests")
<<<<<<< HEAD
	flag.StringVar(&xmlPath, "junitfile", "", "The xml file path to record testing results.")
=======
	flag.BoolVar(&reserveSchema, "reserve-schema", false, "Reserve schema after each test")
>>>>>>> 295e8dfd

	c := &charset.Charset{
		Name:             "gbk",
		DefaultCollation: "gbk_bin",
		Collations:       map[string]*charset.Collation{},
	}
	charset.AddCharset(c)
	for _, coll := range charset.GetCollations() {
		if strings.EqualFold(coll.CharsetName, c.Name) {
			charset.AddCollation(coll)
		}
	}
}

const (
	default_connection = "default"
	xmlNameFormat      = "20220302150102"
)

type query struct {
	firstWord string
	Query     string
	Line      int
	tp        int
}

type Conn struct {
	mdb *sql.DB
	tx  *sql.Tx
}

type ReplaceColumn struct {
	col     int
	replace []byte
}

type tester struct {
	mdb  *sql.DB
	name string

	tx *sql.Tx

	buf bytes.Buffer

	// enable query log will output origin statement into result file too
	// use --disable_query_log or --enable_query_log to control it
	enableQueryLog bool

	singleQuery bool

	// sortedResult make the output or the current query sorted.
	sortedResult bool

	enableConcurrent bool
	// Disable or enable warnings. This setting is enabled by default.
	// With this setting enabled, mysqltest uses SHOW WARNINGS to display
	// any warnings produced by SQL statements.
	enableWarning bool

	// check expected error, use --error before the statement
	// see http://dev.mysql.com/doc/mysqltest/2.0/en/writing-tests-expecting-errors.html
	expectedErrs []string

	// only for test, not record, every time we execute a statement, we should read the result
	// data to check correction.
	resultFD *os.File
	// ctx is used for Compile sql statement
	ctx *parser.Parser

	// conns record connection created by test.
	conn map[string]*Conn

	// currConnName record current connection name.
	currConnName string

	// replace output column through --replace_column 1 <static data> 3 #
	replaceColumn []ReplaceColumn
}

func newTester(name string) *tester {
	t := new(tester)

	t.name = name
	t.enableQueryLog = true
	// disable warning by default since our a lot of test cases
	// are ported wihtout explictly "disablewarning"
	t.enableWarning = false
	t.enableConcurrent = false
	t.ctx = parser.New()
	t.ctx.EnableWindowFunc(true)

	return t
}

func setHashJoinConcurrency(db *sql.DB) {
	if _, err := db.Exec("SET @@tidb_hash_join_concurrency=1"); err != nil {
		log.Fatalf("Executing \"SET @@tidb_hash_join_concurrency=1\" err[%v]", err)
	}
}

// isTiDB returns true if the DB is confirmed to be TiDB
func isTiDB(db *sql.DB) bool {
	if _, err := db.Exec("SELECT tidb_version()"); err != nil {
		log.Infof("This doesn't look like a TiDB server, err[%v]", err)
		return false
	}
	return true
}

func (t *tester) addConnection(connName, hostName, userName, password, db string) {
	mdb, err := OpenDBWithRetry("mysql", userName+":"+password+"@tcp("+hostName+":"+port+")/"+db+"?time_zone=%27Asia%2FShanghai%27"+params)
	if err != nil {
		log.Fatalf("Open db err %v", err)
	}
	if isTiDB(mdb) {
		if _, err = mdb.Exec("SET @@tidb_init_chunk_size=1"); err != nil {
			log.Fatalf("Executing \"SET @@tidb_init_chunk_size=1\" err[%v]", err)
		}
		if _, err = mdb.Exec("SET @@tidb_max_chunk_size=32"); err != nil {
			log.Fatalf("Executing \"SET @@tidb_max_chunk_size=32\" err[%v]", err)
		}
		setHashJoinConcurrency(mdb)
	}
	t.conn[connName] = &Conn{mdb: mdb, tx: nil}
	t.switchConnection(connName)
}

func (t *tester) switchConnection(connName string) {
	conn, ok := t.conn[connName]
	if !ok {
		log.Fatalf("Connection %v doesn't exist.", connName)
	}
	// save current connection.
	t.conn[t.currConnName].tx = t.tx
	// switch connection.
	t.mdb = conn.mdb
	t.tx = conn.tx
	t.currConnName = connName
}

func (t *tester) disconnect(connName string) {
	conn, ok := t.conn[connName]
	if !ok {
		log.Fatalf("Connection %v doesn't exist.", connName)
	}
	err := conn.mdb.Close()
	if err != nil {
		log.Fatal(err)
	}
	delete(t.conn, connName)
	t.mdb = t.conn[default_connection].mdb
	t.tx = t.conn[default_connection].tx
	t.currConnName = default_connection
}

func (t *tester) preProcess() {
	dbName := "test"
	mdb, err := OpenDBWithRetry("mysql", user+":"+passwd+"@tcp("+host+":"+port+")/"+dbName+"?time_zone=%27Asia%2FShanghai%27"+params)
	t.conn = make(map[string]*Conn)
	if err != nil {
		log.Fatalf("Open db err %v", err)
	}

	log.Warn("Create new db", mdb)

	if _, err = mdb.Exec(fmt.Sprintf("create database `%s`", t.name)); err != nil {
		log.Fatalf("Executing create db %s err[%v]", t.name, err)
	}

	if _, err = mdb.Exec(fmt.Sprintf("use `%s`", t.name)); err != nil {
		log.Fatalf("Executing Use test err[%v]", err)
	}
	if isTiDB(mdb) {
		if _, err = mdb.Exec("SET @@tidb_init_chunk_size=1"); err != nil {
			log.Fatalf("Executing \"SET @@tidb_init_chunk_size=1\" err[%v]", err)
		}
		if _, err = mdb.Exec("SET @@tidb_max_chunk_size=32"); err != nil {
			log.Fatalf("Executing \"SET @@tidb_max_chunk_size=32\" err[%v]", err)
		}
		setHashJoinConcurrency(mdb)
	}
	t.mdb = mdb
	t.conn[default_connection] = &Conn{mdb: mdb, tx: nil}
	t.currConnName = default_connection
}

func (t *tester) postProcess() {
	if !reserveSchema {
		t.mdb.Exec(fmt.Sprintf("drop database `%s`", t.name))
	}
	for _, v := range t.conn {
		v.mdb.Close()
	}
}

func (t *tester) Run() error {
	t.preProcess()
	defer t.postProcess()
	queries, err := t.loadQueries()
	if err != nil {
		err = errors.Trace(err)
		testSuite.Failures = append(testSuite.Failures, JUnitFailure{
			Name:      time.Now().Format(xmlNameFormat),
			Classname: t.testFileName(),
			Message:   err.Error(),
		})
		return err
	}

	if err = t.openResult(); err != nil {
		err = errors.Trace(err)
		testSuite.Failures = append(testSuite.Failures, JUnitFailure{
			Name:      time.Now().Format(xmlNameFormat),
			Classname: t.testFileName(),
			Message:   err.Error(),
		})
		return err
	}

	var s string
	defer func() {
		if t.tx != nil {
			log.Errorf("transaction is not committed correctly, rollback")
			t.rollback()
		}

		if t.resultFD != nil {
			t.resultFD.Close()
		}
	}()

	testCnt := 0
	startTime := time.Now()
	var concurrentQueue []query
	var concurrentSize int
	for _, q := range queries {
		s = q.Query
		switch q.tp {
		case Q_ENABLE_QUERY_LOG:
			t.enableQueryLog = true
		case Q_DISABLE_QUERY_LOG:
			t.enableQueryLog = false
		case Q_DISABLE_WARNINGS:
			t.enableWarning = false
		case Q_ENABLE_WARNINGS:
			t.enableWarning = true
		case Q_SINGLE_QUERY:
			t.singleQuery = true
		case Q_BEGIN_CONCURRENT:
			concurrentQueue = make([]query, 0)
			t.enableConcurrent = true
			if s == "" {
				concurrentSize = 8
			} else {
				concurrentSize, err = strconv.Atoi(strings.TrimSpace(s))
				if err != nil {
					err = errors.Annotate(err, "Atoi failed")
					testSuite.Failures = append(testSuite.Failures, JUnitFailure{
						Name:      time.Now().Format(xmlNameFormat),
						Classname: t.testFileName(),
						Message:   err.Error(),
					})
					return err
				}
			}
		case Q_END_CONCURRENT:
			t.enableConcurrent = false
			if err = t.concurrentRun(concurrentQueue, concurrentSize); err != nil {
				err = errors.Annotate(err, fmt.Sprintf("concurrent test failed in %v", t.name))
				testSuite.Failures = append(testSuite.Failures, JUnitFailure{
					Name:      time.Now().Format(xmlNameFormat),
					Classname: t.testFileName(),
					Message:   err.Error(),
				})
				return err
			}
			t.expectedErrs = nil
		case Q_ERROR:
			t.expectedErrs = strings.Split(strings.TrimSpace(s), ",")
		case Q_ECHO:
			t.buf.WriteString(s)
			t.buf.WriteString("\n")
		case Q_QUERY:
			if t.enableConcurrent {
				concurrentQueue = append(concurrentQueue, q)
			} else if err = t.execute(q); err != nil {
				err = errors.Annotate(err, fmt.Sprintf("sql:%v", q.Query))
				testSuite.Failures = append(testSuite.Failures, JUnitFailure{
					Name:      time.Now().Format(xmlNameFormat),
					Classname: t.testFileName(),
					Message:   err.Error(),
				})
				return err
			}

			testCnt++

			t.sortedResult = false
			t.replaceColumn = nil
		case Q_SORTED_RESULT:
			t.sortedResult = true
		case Q_REPLACE_COLUMN:
			// TODO: Use CSV module or so to handle quoted replacements
			t.replaceColumn = nil // Only use the latest one!
			cols := strings.Fields(q.Query)
			// Require that col + replacement comes in pairs otherwise skip the last column number
			for i := 0; i < len(cols)-1; i = i + 2 {
				colNr, err := strconv.Atoi(cols[i])
				if err != nil {
					err = errors.Annotate(err, fmt.Sprintf("Could not parse column in --replace_column: sql:%v", q.Query))
					testSuite.Failures = append(testSuite.Failures, JUnitFailure{
						Name:      time.Now().Format(xmlNameFormat),
						Classname: t.testFileName(),
						Message:   err.Error(),
					})
					return err
				}

				t.replaceColumn = append(t.replaceColumn, ReplaceColumn{col: colNr, replace: []byte(cols[i+1])})
			}
		case Q_CONNECT:
			q.Query = strings.TrimSpace(q.Query)
			if q.Query[len(q.Query)-1] == ';' {
				q.Query = q.Query[:len(q.Query)-1]
			}
			q.Query = q.Query[1 : len(q.Query)-1]
			args := strings.Split(q.Query, ",")
			for i := range args {
				args[i] = strings.TrimSpace(args[i])
			}
			for i := 0; i < 4; i++ {
				args = append(args, "")
			}
			t.addConnection(args[0], args[1], args[2], args[3], args[4])
		case Q_CONNECTION:
			q.Query = strings.TrimSpace(q.Query)
			if q.Query[len(q.Query)-1] == ';' {
				q.Query = q.Query[:len(q.Query)-1]
			}
			t.switchConnection(q.Query)
		case Q_DISCONNECT:
			q.Query = strings.TrimSpace(q.Query)
			if q.Query[len(q.Query)-1] == ';' {
				q.Query = q.Query[:len(q.Query)-1]
			}
			t.disconnect(q.Query)
		}
	}

	fmt.Printf("%s: ok! %d test cases passed, take time %v s\n", t.testFileName(), testCnt, time.Since(startTime).Seconds())

	if xmlPath != "" {
		testSuite.Successes = append(testSuite.Successes, JUnitSuccess{
			Name:       time.Now().Format(xmlNameFormat),
			Classname:  t.testFileName(),
			Time:       fmt.Sprintf("%fs", time.Since(startTime).Seconds()),
			QueryCount: testCnt,
			Message:    "Success.",
		})
		testSuite.SuccessCasesCount++
	}

	return t.flushResult()
}

func (t *tester) concurrentRun(concurrentQueue []query, concurrentSize int) error {
	if len(concurrentQueue) == 0 {
		return nil
	}
	offset := t.buf.Len()

	if concurrentSize <= 0 {
		return errors.Errorf("concurrentSize must be positive")
	}
	if concurrentSize > len(concurrentQueue) {
		concurrentSize = len(concurrentQueue)
	}
	batchQuery := make([][]query, concurrentSize)
	for i, query := range concurrentQueue {
		j := i % concurrentSize
		batchQuery[j] = append(batchQuery[j], query)
	}
	errOccured := make(chan struct{}, len(concurrentQueue))
	var wg sync.WaitGroup
	wg.Add(len(batchQuery))
	for _, q := range batchQuery {
		go t.concurrentExecute(q, &wg, errOccured)
	}
	wg.Wait()
	close(errOccured)
	if _, ok := <-errOccured; ok {
		return errors.Errorf("Run failed")
	}
	buf := t.buf.Bytes()[:offset]
	t.buf = *(bytes.NewBuffer(buf))
	return nil
}

func (t *tester) concurrentExecute(querys []query, wg *sync.WaitGroup, errOccured chan struct{}) {
	defer wg.Done()
	tt := newTester(t.name)
	dbName := "test"
	mdb, err := OpenDBWithRetry("mysql", user+":"+passwd+"@tcp("+host+":"+port+")/"+dbName+"?time_zone=%27Asia%2FShanghai%27"+params)
	if err != nil {
		log.Fatalf("Open db err %v", err)
	}
	if _, err = mdb.Exec(fmt.Sprintf("use `%s`", t.name)); err != nil {
		log.Fatalf("Executing Use test err[%v]", err)
	}
	if isTiDB(mdb) {
		if _, err = mdb.Exec("SET @@tidb_init_chunk_size=1"); err != nil {
			log.Fatalf("Executing \"SET @@tidb_init_chunk_size=1\" err[%v]", err)
		}
		if _, err = mdb.Exec("SET @@tidb_max_chunk_size=32"); err != nil {
			log.Fatalf("Executing \"SET @@tidb_max_chunk_size=32\" err[%v]", err)
		}
		setHashJoinConcurrency(mdb)
	}
	tt.mdb = mdb
	defer tt.mdb.Close()

	for _, query := range querys {
		if len(query.Query) == 0 {
			return
		}
		list, _, err := tt.ctx.Parse(query.Query, "", "")
		if err != nil {
			msgs <- testTask{
				test: t.name,
				err:  t.parserErrorHandle(query, err),
			}
			errOccured <- struct{}{}
			return
		}

		for _, st := range list {
			err = tt.stmtExecute(query, st)
			if err != nil && len(t.expectedErrs) > 0 {
				for _, tStr := range t.expectedErrs {
					if strings.Contains(err.Error(), tStr) {
						err = nil
						break
					}
				}
			}
			t.singleQuery = false
			if err != nil {
				msgs <- testTask{
					test: t.name,
					err:  errors.Trace(errors.Errorf("run \"%v\" at line %d err %v", st.Text(), query.Line, err)),
				}
				errOccured <- struct{}{}
				return
			}

		}
	}
	return
}
func (t *tester) loadQueries() ([]query, error) {
	data, err := ioutil.ReadFile(t.testFileName())
	if err != nil {
		return nil, err
	}

	seps := bytes.Split(data, []byte("\n"))
	queries := make([]query, 0, len(seps))
	newStmt := true
	for i, v := range seps {
		v := bytes.TrimSpace(v)
		s := string(v)
		// we will skip # comment here
		if strings.HasPrefix(s, "#") {
			newStmt = true
			continue
		} else if strings.HasPrefix(s, "--") {
			queries = append(queries, query{Query: s, Line: i + 1})
			newStmt = true
			continue
		} else if len(s) == 0 {
			continue
		}

		if newStmt {
			queries = append(queries, query{Query: s, Line: i + 1})
		} else {
			lastQuery := queries[len(queries)-1]
			lastQuery = query{Query: fmt.Sprintf("%s\n%s", lastQuery.Query, s), Line: lastQuery.Line}
			queries[len(queries)-1] = lastQuery
		}

		// if the line has a ; in the end, we will treat new line as the new statement.
		newStmt = strings.HasSuffix(s, ";")
	}

	return ParseQueries(queries...)
}

func (t *tester) writeError(query query, err error) {
	if t.enableQueryLog {
		t.buf.WriteString(query.Query)
		t.buf.WriteString("\n")
	}

	t.buf.WriteString(fmt.Sprintf("%s\n", err))
}

// parserErrorHandle handle error from parser.Parse() function
// 1. If it's a syntax error, and `--error ER_PARSE_ERROR` enabled, record to result file
// 2. If it's a non-syntax error, and `--error xxxxx` enabled, record to result file
// 3. Otherwise, throw this error, stop running mysql-test
func (t *tester) parserErrorHandle(query query, err error) error {
	offset := t.buf.Len()
	// TODO: check whether this err is expected.
	if len(t.expectedErrs) > 0 {
		switch innerErr := errors.Cause(err).(type) {
		case *terror.Error:
			t.writeError(query, innerErr)
			err = nil
		}
	}
	err = syntaxError(err)
	for _, expectedErr := range t.expectedErrs {
		if expectedErr == "ER_PARSE_ERROR" {
			t.writeError(query, err)
			err = nil
			break
		}
	}

	if err != nil {
		return errors.Trace(err)
	}

	// clear expected errors after we execute the first query
	t.expectedErrs = nil
	t.singleQuery = false

	if !record {
		// check test result now
		gotBuf := t.buf.Bytes()[offset:]
		buf := make([]byte, t.buf.Len()-offset)
		if _, err = t.resultFD.ReadAt(buf, int64(offset)); err != nil {
			return errors.Trace(errors.Errorf("run \"%v\" at line %d err, we got \n%s\nbut read result err %s", query.Query, query.Line, gotBuf, err))
		}

		if !bytes.Equal(gotBuf, buf) {
			return errors.Trace(errors.Errorf("run \"%v\" around line %d err, we need(%v):\n%s\nbut got(%v):\n%s\n", query.Query, query.Line, len(buf), buf, len(gotBuf), gotBuf))
		}
	}

	return errors.Trace(err)
}

func syntaxError(err error) error {
	if err == nil {
		return nil
	}
	return parser.ErrParse.GenWithStackByArgs("You have an error in your SQL syntax; check the manual that corresponds to your TiDB version for the right syntax to use", err.Error())
}

func (t *tester) stmtExecute(query query, st ast.StmtNode) (err error) {

	var qText string
	if t.singleQuery {
		qText = query.Query
	} else {
		qText = st.Text()
	}
	if t.enableQueryLog {
		t.buf.WriteString(qText)
		t.buf.WriteString("\n")
	}
	switch st.(type) {
	case *ast.BeginStmt:
		t.tx, err = t.mdb.Begin()
		if err != nil {
			t.rollback()
			break
		}
	case *ast.CommitStmt:
		err = t.commit()
		if err != nil {
			t.rollback()
			break
		}
	case *ast.RollbackStmt:
		err = t.rollback()
		if err != nil {
			break
		}
	default:
		if t.tx != nil {
			err = t.executeStmt(qText)
			if err != nil {
				break
			}
		} else {
			// if begin or following commit fails, we don't think
			// this error is the expected one.
			if t.tx, err = t.mdb.Begin(); err != nil {
				t.rollback()
				break
			}

			err = t.executeStmt(qText)
			if err != nil {
				t.rollback()
				break
			} else {
				commitErr := t.commit()
				if err == nil && commitErr != nil {
					err = commitErr
				}
				if commitErr != nil {
					t.rollback()
					break
				}
			}
		}
	}
	return err
}

func (t *tester) execute(query query) error {
	if len(query.Query) == 0 {
		return nil
	}
	list, _, err := t.ctx.Parse(query.Query, "", "")
	if err != nil {
		return t.parserErrorHandle(query, err)
	}

	for _, st := range list {
		offset := t.buf.Len()
		err = t.stmtExecute(query, st)

		if err != nil && len(t.expectedErrs) > 0 {
			// TODO: check whether this err is expected.
			// but now we think it is.

			// output expected err
			fmt.Fprintf(&t.buf, "%s\n", strings.ReplaceAll(err.Error(), "\r", ""))
			err = nil
		}
		// clear expected errors after we execute the first query
		t.expectedErrs = nil
		t.singleQuery = false

		if err != nil {
			return errors.Trace(errors.Errorf("run \"%v\" at line %d err %v", st.Text(), query.Line, err))
		}

		if !record {
			// check test result now
			gotBuf := t.buf.Bytes()[offset:]

			buf := make([]byte, t.buf.Len()-offset)
			if _, err = t.resultFD.ReadAt(buf, int64(offset)); err != nil {
				return errors.Trace(errors.Errorf("run \"%v\" at line %d err, we got \n%s\nbut read result err %s", st.Text(), query.Line, gotBuf, err))
			}

			if !bytes.Equal(gotBuf, buf) {
				return errors.Trace(errors.Errorf("failed to run query \n\"%v\" \n around line %d, \nwe need(%v):\n%s\nbut got(%v):\n%s\n", query.Query, query.Line, len(buf), buf, len(gotBuf), gotBuf))
			}
		}
	}

	return errors.Trace(err)
}

func (t *tester) commit() error {
	err := t.tx.Commit()
	if err != nil {
		return err
	}
	t.tx = nil
	return nil
}

func (t *tester) rollback() error {
	if t.tx == nil {
		return nil
	}
	err := t.tx.Rollback()
	t.tx = nil
	return err
}

func (t *tester) writeQueryResult(rows *byteRows) error {
	cols := rows.cols
	for i, c := range cols {
		t.buf.WriteString(c)
		if i != len(cols)-1 {
			t.buf.WriteString("\t")
		}
	}
	t.buf.WriteString("\n")

	for _, row := range rows.data {
		var value string
		for i, col := range row.data {
			// Here we can check if the value is nil (NULL value)
			if col == nil {
				value = "NULL"
			} else {
				value = string(col)
			}
			t.buf.WriteString(value)
			if i < len(row.data)-1 {
				t.buf.WriteString("\t")
			}
		}
		t.buf.WriteString("\n")
	}
	return nil
}

type byteRow struct {
	data [][]byte
}

type byteRows struct {
	cols []string
	data []byteRow
}

func (rows *byteRows) Len() int {
	return len(rows.data)
}

func (rows *byteRows) Less(i, j int) bool {
	r1 := rows.data[i]
	r2 := rows.data[j]
	for i := 0; i < len(r1.data); i++ {
		res := bytes.Compare(r1.data[i], r2.data[i])
		switch res {
		case -1:
			return true
		case 1:
			return false
		}
	}
	return false
}

func (rows *byteRows) Swap(i, j int) {
	rows.data[i], rows.data[j] = rows.data[j], rows.data[i]
}

func dumpToByteRows(rows *sql.Rows) (*byteRows, error) {
	cols, err := rows.Columns()
	if err != nil {
		return nil, errors.Trace(err)
	}

	data := make([]byteRow, 0, 8)
	args := make([]interface{}, len(cols))
	for rows.Next() {
		tmp := make([][]byte, len(cols))
		for i := 0; i < len(args); i++ {
			args[i] = &tmp[i]
		}
		err := rows.Scan(args...)
		if err != nil {
			return nil, errors.Trace(err)
		}

		data = append(data, byteRow{tmp})
	}
	err = rows.Err()
	if err != nil {
		return nil, errors.Trace(err)
	}

	return &byteRows{cols: cols, data: data}, nil
}

func (t *tester) executeStmt(query string) error {
	if IsQuery(query) {
		raw, err := t.tx.Query(query)
		if err != nil {
			return errors.Trace(err)
		}

		rows, err := dumpToByteRows(raw)
		if err != nil {
			return errors.Trace(err)
		}

		if len(t.replaceColumn) > 0 {
			for _, row := range rows.data {
				for _, r := range t.replaceColumn {
					if len(row.data) < r.col {
						continue
					}
					row.data[r.col-1] = r.replace
				}
			}
		}

		if t.sortedResult {
			sort.Sort(rows)
		}

		return t.writeQueryResult(rows)
	} else {
		// TODO: rows affected and last insert id
		_, err := t.tx.Exec(query)
		if err != nil {
			return errors.Trace(err)
		}
	}
	return nil
}

func (t *tester) openResult() error {
	if record {
		return nil
	}

	var err error
	t.resultFD, err = os.Open(t.resultFileName())
	return err
}

func (t *tester) flushResult() error {
	if !record {
		return nil
	}
	return ioutil.WriteFile(t.resultFileName(), t.buf.Bytes(), 0644)
}

func (t *tester) testFileName() string {
	// test and result must be in current ./t the same as MySQL
	return fmt.Sprintf("./t/%s.test", t.name)
}

func (t *tester) resultFileName() string {
	// test and result must be in current ./r, the same as MySQL
	return fmt.Sprintf("./r/%s.result", t.name)
}

func loadAllTests() ([]string, error) {
	// tests must be in t folder
	files, err := ioutil.ReadDir("./t")
	if err != nil {
		return nil, err
	}

	tests := make([]string, 0, len(files))
	for _, f := range files {
		if f.IsDir() {
			continue
		}

		// the test file must have a suffix .test
		name := f.Name()
		if strings.HasSuffix(name, ".test") {
			name = strings.TrimSuffix(name, ".test")

			tests = append(tests, name)
		}
	}

	return tests, nil
}

func resultExists(name string) bool {
	resultFile := fmt.Sprintf("./r/%s.result", name)

	if _, err := os.Stat(resultFile); err != nil {
		if os.IsNotExist(err) {
			return false
		}
	}
	return true
}

// convertTestsToTestTasks convert all test cases into several testBatches.
// If we have 11 cases and batchSize is 5, then we will have 4 testBatches.
func convertTestsToTestTasks(tests []string) (tTasks []testBatch, have_show, have_is bool) {
	batchSize := 30
	total := (len(tests) / batchSize) + 2
	// the extra 1 is for sub_query_more test
	tTasks = make([]testBatch, total+1)
	testIdx := 0
	have_subqmore, have_role := false, false
	for i := 0; i < total; i++ {
		tTasks[i] = make(testBatch, 0, batchSize)
		for j := 0; j <= batchSize && testIdx < len(tests); j++ {
			// skip sub_query_more test, since it consumes the most time
			// we better use a separate goroutine to run it
			// role test has many connection/disconnection operation.
			// we better use a separate goroutine to run it
			switch tests[testIdx] {
			case "sub_query_more":
				have_subqmore = true
			case "show":
				have_show = true
			case "infoschema":
				have_is = true
			case "role":
				have_role = true
			case "role2":
				have_role = true
			default:
				tTasks[i] = append(tTasks[i], tests[testIdx])
			}
			testIdx++
		}
	}

	if have_subqmore {
		tTasks[total-1] = testBatch{"sub_query_more"}
	}

	if have_role {
		tTasks[total] = testBatch{"role", "role2"}
	}
	return
}

var msgs = make(chan testTask)
var xmlFile *os.File
var testSuite JUnitTestSuite

type testTask struct {
	err  error
	test string
}

type testBatch []string

func (t testBatch) Run() {
	defer wg.Done()
	for _, test := range t {
		tr := newTester(test)
		msgs <- testTask{
			test: test,
			err:  tr.Run(),
		}
	}
}

func (t testBatch) String() string {
	return strings.Join([]string(t), ", ")
}

func executeTests(tasks []testBatch, have_show, have_is bool) {
	// show and infoschema have to be executed first, since the following
	// tests will create database using their own name.
	if have_show {
		show := newTester("show")
		msgs <- testTask{
			test: "show",
			err:  show.Run(),
		}
	}

	if have_is {
		infoschema := newTester("infoschema")
		msgs <- testTask{
			test: "infoschema",
			err:  infoschema.Run(),
		}
	}

	wg.Add(len(tasks))
	for _, t := range tasks {
		go t.Run()
	}

	wg.Wait()
}

func consumeError() []error {
	var es []error
	for {
		if t, more := <-msgs; more {
			if t.err != nil {
				e := fmt.Errorf("run test [%s] err: %v", t.test, t.err)
				log.Errorln(e)
				es = append(es, e)
			} else {
				log.Infof("run test [%s] ok", t.test)
			}
		} else {
			return es
		}
	}
}

func main() {
	flag.Parse()
	tests := flag.Args()
	startTime := time.Now()

	if xmlPath != "" {
		_, err := os.Stat(xmlPath)
		if err == nil {
			err = os.Remove(xmlPath)
			if err != nil {
				log.Errorf("drop previous junit file fail:", err)
				return
			}
		}

		xmlFile, err = os.Create(xmlPath)
		if err != nil {
			log.Errorf("create junit file fail:", err)
			return
		}
		xmlFile, err = os.OpenFile(xmlPath, os.O_APPEND|os.O_WRONLY|os.O_CREATE, 0600)
		if err != nil {
			log.Errorf("open junit file fail:", err)
			return
		}

		testSuite = JUnitTestSuite{
			Name:              time.Now().Format(xmlNameFormat),
			TotalCasesCount:   0,
			SuccessCasesCount: 0,
			Successes:         make([]JUnitSuccess, 0),
			Failures:          make([]JUnitFailure, 0),
		}

		defer func() {
			if xmlFile != nil {
				testSuite.TotalCasesCount = len(tests)
				testSuite.Time = fmt.Sprintf("%fs", time.Since(startTime).Seconds())
				err := Write(xmlFile, testSuite)
				if err != nil {
					log.Errorf("Write junit file fail:", err)
				}
			}
		}()
	}

	// we will run all tests if no tests assigned
	if len(tests) == 0 {
		var err error
		if tests, err = loadAllTests(); err != nil {
			log.Fatalf("load all tests err %v", err)
		}
	}

	if !record {
		log.Infof("running tests: %v", tests)
	} else {
		log.Infof("recording tests: %v", tests)
	}

	go func() {
		executeTests(convertTestsToTestTasks(tests))
		close(msgs)
	}()

	es := consumeError()
	println()
	if len(es) != 0 {
		log.Errorf("%d tests failed\n", len(es))
		for _, item := range es {
			log.Errorln(item)
		}
	} else {
		println("Great, All tests passed")
	}

}<|MERGE_RESOLUTION|>--- conflicted
+++ resolved
@@ -37,7 +37,6 @@
 )
 
 var (
-<<<<<<< HEAD
 	wg       sync.WaitGroup
 	host     string
 	port     string
@@ -47,19 +46,8 @@
 	record   bool
 	params   string
 	all      bool
+	reserveSchema bool
 	xmlPath  string
-=======
-	wg            sync.WaitGroup
-	host          string
-	port          string
-	user          string
-	passwd        string
-	logLevel      string
-	record        bool
-	params        string
-	all           bool
-	reserveSchema bool
->>>>>>> 295e8dfd
 )
 
 func init() {
@@ -71,11 +59,8 @@
 	flag.BoolVar(&record, "record", false, "Whether to record the test output to the result file.")
 	flag.StringVar(&params, "params", "", "Additional params pass as DSN(e.g. session variable)")
 	flag.BoolVar(&all, "all", false, "run all tests")
-<<<<<<< HEAD
+	flag.BoolVar(&reserveSchema, "reserve-schema", false, "Reserve schema after each test")
 	flag.StringVar(&xmlPath, "junitfile", "", "The xml file path to record testing results.")
-=======
-	flag.BoolVar(&reserveSchema, "reserve-schema", false, "Reserve schema after each test")
->>>>>>> 295e8dfd
 
 	c := &charset.Charset{
 		Name:             "gbk",
@@ -92,7 +77,7 @@
 
 const (
 	default_connection = "default"
-	xmlNameFormat      = "20220302150102"
+	xmlNameFormat      = "2006-01-02 15:04:05"
 )
 
 type query struct {
@@ -1142,7 +1127,6 @@
 			log.Errorln(item)
 		}
 	} else {
-		println("Great, All tests passed")
-	}
-
+		println("\nGreat, All tests passed")
+	}
 }