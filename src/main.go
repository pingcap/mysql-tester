// Copyright 2020 PingCAP, Inc.
//
// Licensed under the Apache License, Version 2.0 (the "License");
// you may not use this file except in compliance with the License.
// You may obtain a copy of the License at
//
//     http://www.apache.org/licenses/LICENSE-2.0
//
// Unless required by applicable law or agreed to in writing, software
// distributed under the License is distributed on an "AS IS" BASIS,
// See the License for the specific language governing permissions and
// limitations under the License.

package main

import (
	"bytes"
	"database/sql"
	"flag"
	"fmt"
	"io/ioutil"
	"os"
	"sort"
	"strconv"
	"strings"
	"sync"
	"time"

	"github.com/go-sql-driver/mysql"
	"github.com/pingcap/errors"
	"github.com/pingcap/tidb/parser"
	"github.com/pingcap/tidb/parser/ast"
	"github.com/pingcap/tidb/parser/charset"
	"github.com/pingcap/tidb/parser/terror"
	_ "github.com/pingcap/tidb/parser/test_driver"
	log "github.com/sirupsen/logrus"
)

var (
<<<<<<< HEAD
	wg       sync.WaitGroup
	host     string
	port     string
	user     string
	passwd   string
	logLevel string
	record   bool
	params   string
	all      bool
	checkErr bool
=======
	host           string
	port           string
	user           string
	passwd         string
	logLevel       string
	record         bool
	params         string
	all            bool
	reserveSchema  bool
	xmlPath        string
	retryConnCount int
>>>>>>> ef8ec16d
)

func init() {
	flag.StringVar(&host, "host", "127.0.0.1", "The host of the TiDB/MySQL server.")
	flag.StringVar(&port, "port", "4000", "The listen port of TiDB/MySQL server.")
	flag.StringVar(&user, "user", "root", "The user for connecting to the database.")
	flag.StringVar(&passwd, "passwd", "", "The password for the user.")
	flag.StringVar(&logLevel, "log-level", "error", "The log level of mysql-tester: info, warn, error, debug.")
	flag.BoolVar(&record, "record", false, "Whether to record the test output to the result file.")
	flag.StringVar(&params, "params", "", "Additional params pass as DSN(e.g. session variable)")
	flag.BoolVar(&all, "all", false, "run all tests")
<<<<<<< HEAD
	flag.BoolVar(&checkErr, "check-error", false, "if --error ERR does not match, return error instead of just warn")
=======
	flag.BoolVar(&reserveSchema, "reserve-schema", false, "Reserve schema after each test")
	flag.StringVar(&xmlPath, "xunitfile", "", "The xml file path to record testing results.")
	flag.IntVar(&retryConnCount, "retry-connection-count", 120, "The max number to retry to connect to the database.")
>>>>>>> ef8ec16d

	c := &charset.Charset{
		Name:             "gbk",
		DefaultCollation: "gbk_bin",
		Collations:       map[string]*charset.Collation{},
	}
	charset.AddCharset(c)
	for _, coll := range charset.GetCollations() {
		if strings.EqualFold(coll.CharsetName, c.Name) {
			charset.AddCollation(coll)
		}
	}
}

const (
	default_connection = "default"
)

type query struct {
	firstWord string
	Query     string
	Line      int
	tp        int
}

type Conn struct {
	mdb *sql.DB
	tx  *sql.Tx
}

type ReplaceColumn struct {
	col     int
	replace []byte
}

type tester struct {
	mdb  *sql.DB
	name string

	tx *sql.Tx

	buf bytes.Buffer

	// enable query log will output origin statement into result file too
	// use --disable_query_log or --enable_query_log to control it
	enableQueryLog bool

	singleQuery bool

	// sortedResult make the output or the current query sorted.
	sortedResult bool

	enableConcurrent bool
	// Disable or enable warnings. This setting is enabled by default.
	// With this setting enabled, mysqltest uses SHOW WARNINGS to display
	// any warnings produced by SQL statements.
	enableWarning bool

	// check expected error, use --error before the statement
	// see http://dev.mysql.com/doc/mysqltest/2.0/en/writing-tests-expecting-errors.html
	expectedErrs []string

	// only for test, not record, every time we execute a statement, we should read the result
	// data to check correction.
	resultFD *os.File
	// ctx is used for Compile sql statement
	ctx *parser.Parser

	// conns record connection created by test.
	conn map[string]*Conn

	// currConnName record current connection name.
	currConnName string

	// replace output column through --replace_column 1 <static data> 3 #
	replaceColumn []ReplaceColumn
}

func newTester(name string) *tester {
	t := new(tester)

	t.name = name
	t.enableQueryLog = true
	// disable warning by default since our a lot of test cases
	// are ported wihtout explictly "disablewarning"
	t.enableWarning = false
	t.enableConcurrent = false
	t.ctx = parser.New()
	t.ctx.EnableWindowFunc(true)

	return t
}

func setSessionVariable(db *sql.DB) {
	if _, err := db.Exec("SET @@tidb_hash_join_concurrency=1"); err != nil {
		log.Fatalf("Executing \"SET @@tidb_hash_join_concurrency=1\" err[%v]", err)
	}
	if _, err := db.Exec("SET @@tidb_enable_pseudo_for_outdated_stats=false"); err != nil {
		log.Fatalf("Executing \"SET @@tidb_enable_pseudo_for_outdated_stats=false\" err[%v]", err)
	}
	// enable tidb_enable_analyze_snapshot in order to let analyze request with SI isolation level to get accurate response
	if _, err := db.Exec("SET @@tidb_enable_analyze_snapshot=1"); err != nil {
		log.Warnf("Executing \"SET @@tidb_enable_analyze_snapshot=1 failed\" err[%v]", err)
	} else {
		log.Info("enable tidb_enable_analyze_snapshot")
	}
	if _, err := db.Exec("SET @@tidb_enable_clustered_index='int_only'"); err != nil {
		log.Fatalf("Executing \"SET @@tidb_enable_clustered_index='int_only'\" err[%v]", err)
	}
}

// isTiDB returns true if the DB is confirmed to be TiDB
func isTiDB(db *sql.DB) bool {
	if _, err := db.Exec("SELECT tidb_version()"); err != nil {
		log.Infof("This doesn't look like a TiDB server, err[%v]", err)
		return false
	}
	return true
}

func (t *tester) addConnection(connName, hostName, userName, password, db string) {
	var (
		mdb *sql.DB
		err error
	)
	if t.expectedErrs == nil {
		mdb, err = OpenDBWithRetry("mysql", userName+":"+password+"@tcp("+hostName+":"+port+")/"+db+"?time_zone=%27Asia%2FShanghai%27&allowAllFiles=true"+params, retryConnCount)
	} else {
		mdb, err = OpenDBWithRetry("mysql", userName+":"+password+"@tcp("+hostName+":"+port+")/"+db+"?time_zone=%27Asia%2FShanghai%27&allowAllFiles=true"+params, 1)
	}
	if err != nil {
		if t.expectedErrs == nil {
			log.Fatalf("Open db err %v", err)
		}
		t.expectedErrs = nil
		return
	}
	if isTiDB(mdb) {
		if _, err = mdb.Exec("SET @@tidb_init_chunk_size=1"); err != nil {
			log.Fatalf("Executing \"SET @@tidb_init_chunk_size=1\" err[%v]", err)
		}
		if _, err = mdb.Exec("SET @@tidb_max_chunk_size=32"); err != nil {
			log.Fatalf("Executing \"SET @@tidb_max_chunk_size=32\" err[%v]", err)
		}
		setSessionVariable(mdb)
	}
	t.conn[connName] = &Conn{mdb: mdb, tx: nil}
	t.switchConnection(connName)
}

func (t *tester) switchConnection(connName string) {
	conn, ok := t.conn[connName]
	if !ok {
		log.Fatalf("Connection %v doesn't exist.", connName)
	}
	// save current connection.
	t.conn[t.currConnName].tx = t.tx
	// switch connection.
	t.mdb = conn.mdb
	t.tx = conn.tx
	t.currConnName = connName
}

func (t *tester) disconnect(connName string) {
	conn, ok := t.conn[connName]
	if !ok {
		log.Fatalf("Connection %v doesn't exist.", connName)
	}
	err := conn.mdb.Close()
	if err != nil {
		log.Fatal(err)
	}
	delete(t.conn, connName)
	t.mdb = t.conn[default_connection].mdb
	t.tx = t.conn[default_connection].tx
	t.currConnName = default_connection
}

func (t *tester) preProcess() {
	dbName := "test"
	mdb, err := OpenDBWithRetry("mysql", user+":"+passwd+"@tcp("+host+":"+port+")/"+dbName+"?time_zone=%27Asia%2FShanghai%27&allowAllFiles=true"+params, retryConnCount)
	t.conn = make(map[string]*Conn)
	if err != nil {
		log.Fatalf("Open db err %v", err)
	}

	log.Warn("Create new db", mdb)

	if _, err = mdb.Exec(fmt.Sprintf("create database `%s`", t.name)); err != nil {
		log.Fatalf("Executing create db %s err[%v]", t.name, err)
	}

	if _, err = mdb.Exec(fmt.Sprintf("use `%s`", t.name)); err != nil {
		log.Fatalf("Executing Use test err[%v]", err)
	}
	if isTiDB(mdb) {
		if _, err = mdb.Exec("SET @@tidb_init_chunk_size=1"); err != nil {
			log.Fatalf("Executing \"SET @@tidb_init_chunk_size=1\" err[%v]", err)
		}
		if _, err = mdb.Exec("SET @@tidb_max_chunk_size=32"); err != nil {
			log.Fatalf("Executing \"SET @@tidb_max_chunk_size=32\" err[%v]", err)
		}
		setSessionVariable(mdb)
	}
	t.mdb = mdb
	t.conn[default_connection] = &Conn{mdb: mdb, tx: nil}
	t.currConnName = default_connection
}

func (t *tester) postProcess() {
	if !reserveSchema {
		t.mdb.Exec(fmt.Sprintf("drop database `%s`", t.name))
	}
	for _, v := range t.conn {
		v.mdb.Close()
	}
}

func (t *tester) addFailure(testSuite *XUnitTestSuite, err *error, cnt int) {
	testSuite.TestCases = append(testSuite.TestCases, XUnitTestCase{
		Classname:  "",
		Name:       t.testFileName(),
		Time:       "",
		QueryCount: cnt,
		Failure:    (*err).Error(),
	})
	testSuite.Failures++
}

func (t *tester) addSuccess(testSuite *XUnitTestSuite, startTime *time.Time, cnt int) {
	testSuite.TestCases = append(testSuite.TestCases, XUnitTestCase{
		Classname:  "",
		Name:       t.testFileName(),
		Time:       fmt.Sprintf("%fs", time.Since(*startTime).Seconds()),
		QueryCount: cnt,
	})
}

func (t *tester) Run() error {
	t.preProcess()
	defer t.postProcess()
	queries, err := t.loadQueries()
	if err != nil {
		err = errors.Trace(err)
		t.addFailure(&testSuite, &err, 0)
		return err
	}

	if err = t.openResult(); err != nil {
		err = errors.Trace(err)
		t.addFailure(&testSuite, &err, 0)
		return err
	}

	var s string
	defer func() {
		if t.tx != nil {
			log.Errorf("transaction is not committed correctly, rollback")
			t.rollback()
		}

		if t.resultFD != nil {
			t.resultFD.Close()
		}
	}()

	testCnt := 0
	startTime := time.Now()
	var concurrentQueue []query
	var concurrentSize int
	for _, q := range queries {
		s = q.Query
		switch q.tp {
		case Q_ENABLE_QUERY_LOG:
			t.enableQueryLog = true
		case Q_DISABLE_QUERY_LOG:
			t.enableQueryLog = false
		case Q_DISABLE_WARNINGS:
			t.enableWarning = false
		case Q_ENABLE_WARNINGS:
			t.enableWarning = true
		case Q_SINGLE_QUERY:
			t.singleQuery = true
		case Q_BEGIN_CONCURRENT:
			// mysql-tester enhancement
			concurrentQueue = make([]query, 0)
			t.enableConcurrent = true
			if s == "" {
				concurrentSize = 8
			} else {
				concurrentSize, err = strconv.Atoi(strings.TrimSpace(s))
				if err != nil {
					err = errors.Annotate(err, "Atoi failed")
					t.addFailure(&testSuite, &err, testCnt)
					return err
				}
			}
		case Q_END_CONCURRENT:
			t.enableConcurrent = false
			if err = t.concurrentRun(concurrentQueue, concurrentSize); err != nil {
				err = errors.Annotate(err, fmt.Sprintf("concurrent test failed in %v", t.name))
				t.addFailure(&testSuite, &err, testCnt)
				return err
			}
			t.expectedErrs = nil
		case Q_ERROR:
			t.expectedErrs = strings.Split(strings.TrimSpace(s), ",")
		case Q_ECHO:
			t.buf.WriteString(s)
			t.buf.WriteString("\n")
		case Q_QUERY:
			if t.enableConcurrent {
				concurrentQueue = append(concurrentQueue, q)
			} else if err = t.execute(q); err != nil {
				err = errors.Annotate(err, fmt.Sprintf("sql:%v", q.Query))
				t.addFailure(&testSuite, &err, testCnt)
				return err
			}

			testCnt++

			t.sortedResult = false
			t.replaceColumn = nil
		case Q_SORTED_RESULT:
			t.sortedResult = true
		case Q_REPLACE_COLUMN:
			// TODO: Use CSV module or so to handle quoted replacements
			t.replaceColumn = nil // Only use the latest one!
			cols := strings.Fields(q.Query)
			// Require that col + replacement comes in pairs otherwise skip the last column number
			for i := 0; i < len(cols)-1; i = i + 2 {
				colNr, err := strconv.Atoi(cols[i])
				if err != nil {
					err = errors.Annotate(err, fmt.Sprintf("Could not parse column in --replace_column: sql:%v", q.Query))
					t.addFailure(&testSuite, &err, testCnt)
					return err
				}

				t.replaceColumn = append(t.replaceColumn, ReplaceColumn{col: colNr, replace: []byte(cols[i+1])})
			}
		case Q_CONNECT:
			q.Query = strings.TrimSpace(q.Query)
			if q.Query[len(q.Query)-1] == ';' {
				q.Query = q.Query[:len(q.Query)-1]
			}
			q.Query = q.Query[1 : len(q.Query)-1]
			args := strings.Split(q.Query, ",")
			for i := range args {
				args[i] = strings.TrimSpace(args[i])
			}
			for i := 0; i < 4; i++ {
				args = append(args, "")
			}
			t.addConnection(args[0], args[1], args[2], args[3], args[4])
		case Q_CONNECTION:
			q.Query = strings.TrimSpace(q.Query)
			if q.Query[len(q.Query)-1] == ';' {
				q.Query = q.Query[:len(q.Query)-1]
			}
			t.switchConnection(q.Query)
		case Q_DISCONNECT:
			q.Query = strings.TrimSpace(q.Query)
			if q.Query[len(q.Query)-1] == ';' {
				q.Query = q.Query[:len(q.Query)-1]
			}
			t.disconnect(q.Query)
		case Q_REMOVE_FILE:
			err = os.Remove(strings.TrimSpace(q.Query))
			if err != nil {
				return errors.Annotate(err, "failed to remove file")
			}
		}
	}

	fmt.Printf("%s: ok! %d test cases passed, take time %v s\n", t.testFileName(), testCnt, time.Since(startTime).Seconds())

	if xmlPath != "" {
		t.addSuccess(&testSuite, &startTime, testCnt)
	}

	return t.flushResult()
}

func (t *tester) concurrentRun(concurrentQueue []query, concurrentSize int) error {
	if len(concurrentQueue) == 0 {
		return nil
	}
	offset := t.buf.Len()

	if concurrentSize <= 0 {
		return errors.Errorf("concurrentSize must be positive")
	}
	if concurrentSize > len(concurrentQueue) {
		concurrentSize = len(concurrentQueue)
	}
	batchQuery := make([][]query, concurrentSize)
	for i, query := range concurrentQueue {
		j := i % concurrentSize
		batchQuery[j] = append(batchQuery[j], query)
	}
	errOccured := make(chan struct{}, len(concurrentQueue))
	var wg sync.WaitGroup
	wg.Add(len(batchQuery))
	for _, q := range batchQuery {
		go t.concurrentExecute(q, &wg, errOccured)
	}
	wg.Wait()
	close(errOccured)
	if _, ok := <-errOccured; ok {
		return errors.Errorf("Run failed")
	}
	buf := t.buf.Bytes()[:offset]
	t.buf = *(bytes.NewBuffer(buf))
	return nil
}

func (t *tester) concurrentExecute(querys []query, wg *sync.WaitGroup, errOccured chan struct{}) {
	defer wg.Done()
	tt := newTester(t.name)
	dbName := "test"
	mdb, err := OpenDBWithRetry("mysql", user+":"+passwd+"@tcp("+host+":"+port+")/"+dbName+"?time_zone=%27Asia%2FShanghai%27&allowAllFiles=true"+params, retryConnCount)
	if err != nil {
		log.Fatalf("Open db err %v", err)
	}
	if _, err = mdb.Exec(fmt.Sprintf("use `%s`", t.name)); err != nil {
		log.Fatalf("Executing Use test err[%v]", err)
	}
	if isTiDB(mdb) {
		if _, err = mdb.Exec("SET @@tidb_init_chunk_size=1"); err != nil {
			log.Fatalf("Executing \"SET @@tidb_init_chunk_size=1\" err[%v]", err)
		}
		if _, err = mdb.Exec("SET @@tidb_max_chunk_size=32"); err != nil {
			log.Fatalf("Executing \"SET @@tidb_max_chunk_size=32\" err[%v]", err)
		}
		setSessionVariable(mdb)
	}
	tt.mdb = mdb
	defer tt.mdb.Close()

	for _, query := range querys {
		if len(query.Query) == 0 {
			return
		}
		list, _, err := tt.ctx.Parse(query.Query, "", "")
		if err != nil {
			msgs <- testTask{
				test: t.name,
				err:  t.parserErrorHandle(query, err),
			}
			errOccured <- struct{}{}
			return
		}

		for _, st := range list {
			err = tt.stmtExecute(query, st)
			// Special handling of expected errors under --begin_concurrent
			// List of strings that will match the error string for any errors in the concurrent batch!
			// Meaning all queries in the batch will be allowed to fail with an error that matches one of the
			// listed strings in t.expectedErrs. It is also ok for any query to succeed.
			if err != nil && len(t.expectedErrs) > 0 {
				for _, tStr := range t.expectedErrs {
					if strings.Contains(err.Error(), tStr) {
						err = nil
						break
					}
				}
			}
			t.singleQuery = false
			if err != nil {
				msgs <- testTask{
					test: t.name,
					err:  errors.Trace(errors.Errorf("run \"%v\" at line %d err %v", st.Text(), query.Line, err)),
				}
				errOccured <- struct{}{}
				return
			}

		}
	}
	return
}
func (t *tester) loadQueries() ([]query, error) {
	data, err := ioutil.ReadFile(t.testFileName())
	if err != nil {
		return nil, err
	}

	seps := bytes.Split(data, []byte("\n"))
	queries := make([]query, 0, len(seps))
	newStmt := true
	for i, v := range seps {
		v := bytes.TrimSpace(v)
		s := string(v)
		// we will skip # comment here
		if strings.HasPrefix(s, "#") {
			newStmt = true
			continue
		} else if strings.HasPrefix(s, "--") {
			queries = append(queries, query{Query: s, Line: i + 1})
			newStmt = true
			continue
		} else if len(s) == 0 {
			continue
		}

		if newStmt {
			queries = append(queries, query{Query: s, Line: i + 1})
		} else {
			lastQuery := queries[len(queries)-1]
			lastQuery = query{Query: fmt.Sprintf("%s\n%s", lastQuery.Query, s), Line: lastQuery.Line}
			queries[len(queries)-1] = lastQuery
		}

		// if the line has a ; in the end, we will treat new line as the new statement.
		newStmt = strings.HasSuffix(s, ";")
	}

	return ParseQueries(queries...)
}

func (t *tester) writeError(query query, err error) {
	if t.enableQueryLog {
		t.buf.WriteString(query.Query)
		t.buf.WriteString("\n")
	}

	t.buf.WriteString(fmt.Sprintf("%s\n", err))
}

// checkExpectedError check if error was expected
// If so, it will handle Buf and return nil
func (t *tester) checkExpectedError(q query, err error) error {
	if err == nil {
		if len(t.expectedErrs) == 0 {
			return nil
		}
		for _, s := range t.expectedErrs {
			s = strings.TrimSpace(s)
			if s == "0" {
				return nil
			}
		}
		if !checkErr {
			log.Warnf("%s:%d query succeeded, but expected error(s)! (expected errors: %s) (query: %s)",
				t.name, q.Line, strings.Join(t.expectedErrs, ","), q.Query)
			return nil
		}
		return errors.Errorf("Statement succeeded, expected error(s) '%s'", strings.Join(t.expectedErrs, ","))
	}
	if err != nil && len(t.expectedErrs) == 0 {
		return err
	}
	// Parse the error to get the mysql error code
	errNo := 0
	switch innerErr := errors.Cause(err).(type) {
	case *terror.Error:
		errNo = int(innerErr.Code())
	case *mysql.MySQLError:
		errNo = int(innerErr.Number)
	}
	if errNo == 0 {
		log.Warnf("%s:%d Could not parse mysql error: %s", t.name, q.Line, err.Error())
		return err
	}
	for _, s := range t.expectedErrs {
		s = strings.TrimSpace(s)
		checkErrNo, err1 := strconv.Atoi(s)
		if err1 != nil {
			i, ok := MysqlErrNameToNum[s]
			if ok {
				checkErrNo = i
			} else {
				if len(t.expectedErrs) > 1 {
					log.Warnf("%s:%d Unknown named error %s in --error %s", t.name, q.Line, s, strings.Join(t.expectedErrs, ","))
				} else {
					log.Warnf("%s:%d Unknown named --error %s", t.name, q.Line, s)
				}
				continue
			}
		}
		if errNo == checkErrNo {
			if len(t.expectedErrs) == 1 || !checkErr {
				// !checkErr - Also keep old behavior, i.e. not use "Got one of the listed errors"
				fmt.Fprintf(&t.buf, "%s\n", strings.ReplaceAll(err.Error(), "\r", ""))
			} else if strings.TrimSpace(t.expectedErrs[0]) != "0" {
				fmt.Fprintf(&t.buf, "Got one of the listed errors\n")
			}
			return nil
		}
	}
	if !checkErr {
		gotErrCode := strconv.Itoa(errNo)
		for k, v := range MysqlErrNameToNum {
			if v == errNo {
				gotErrCode = k
				break
			}
		}
		if len(t.expectedErrs) > 1 {
			log.Warnf("%s:%d query failed with non expected error(s)! (%s not in %s) (err: %s) (query: %s)",
				t.name, q.Line, gotErrCode, strings.Join(t.expectedErrs, ","), err.Error(), q.Query)
		} else {
			log.Warnf("%s:%d query failed with non expected error(s)! (%s != %s) (err: %s) (query: %s)",
				t.name, q.Line, gotErrCode, t.expectedErrs[0], err.Error(), q.Query)
		}
		fmt.Fprintf(&t.buf, "%s\n", strings.ReplaceAll(err.Error(), "\r", ""))
		return nil
	}
	return err
}

// parserErrorHandle handle error from parser.Parse() function
// If --error includes ER_PARSE_ERROR ignore the error
// Otherwise, return a syntax error
// Check the result if not recording
func (t *tester) parserErrorHandle(query query, err error) error {
	offset := t.buf.Len()
	orgErr := err
	err = syntaxError(err)
	for _, s := range t.expectedErrs {
		s = strings.TrimSpace(s)
		if s == "ER_PARSE_ERROR" {
			if len(t.expectedErrs) > 1 && checkErr {
				t.buf.WriteString(query.Query)
				t.buf.WriteString("\n")
				if strings.TrimSpace(t.expectedErrs[0]) != "0" {
					t.buf.WriteString("Got one of the listed errors\n")
				}
			} else {
				// !checkErr - Also keep old behavior, i.e. not use "Got one of the listed errors"
				t.writeError(query, err)
			}
			err = nil
			break
		}
	}
	if err != nil && !checkErr && len(t.expectedErrs) > 0 {
		// !checkErr - Also keep old behavior, i.e. accept any error
		switch innerErr := errors.Cause(orgErr).(type) {
		case *terror.Error:
			log.Warnf("%s:%d got error while parsing when not expecting! error: %s", t.name, query.Line, innerErr.Error())
			t.writeError(query, innerErr)
			err = nil
		}
	}

	if err != nil {
		return errors.Trace(err)
	}

	// clear expected errors after we execute the first query
	t.expectedErrs = nil
	t.singleQuery = false

	if !record {
		// check test result now
		gotBuf := t.buf.Bytes()[offset:]
		buf := make([]byte, t.buf.Len()-offset)
		if _, err = t.resultFD.ReadAt(buf, int64(offset)); err != nil {
			return errors.Trace(errors.Errorf("run \"%v\" at line %d err, we got \n%s\nbut read result err %s", query.Query, query.Line, gotBuf, err))
		}

		if !bytes.Equal(gotBuf, buf) {
			return errors.Trace(errors.Errorf("run \"%v\" around line %d err, we need(%v):\n%s\nbut got(%v):\n%s\n", query.Query, query.Line, len(buf), buf, len(gotBuf), gotBuf))
		}
	}

	return errors.Trace(err)
}

func syntaxError(err error) error {
	if err == nil {
		return nil
	}
	return parser.ErrParse.GenWithStackByArgs("You have an error in your SQL syntax; check the manual that corresponds to your TiDB version for the right syntax to use", err.Error())
}

func (t *tester) stmtExecute(query query, st ast.StmtNode) (err error) {

	var qText string
	if t.singleQuery {
		qText = query.Query
	} else {
		qText = st.Text()
	}
	if t.enableQueryLog {
		t.buf.WriteString(qText)
		t.buf.WriteString("\n")
	}
	switch x := st.(type) {
	case *ast.BeginStmt:
		t.tx, err = t.mdb.Begin()
		if err != nil {
			t.rollback()
		}
		return err
	case *ast.CommitStmt:
		err = t.commit()
		if err != nil {
			t.rollback()
		}
		return err
	case *ast.RollbackStmt:
		if x.SavepointName == "" {
			return t.rollback()
		}
	}
	if t.tx != nil {
		err = t.executeStmt(qText)
		if err != nil {
			return err
		}
	} else {
		// if begin or the succeeding commit fails, we don't think
		// this error is the expected one.
		if t.tx, err = t.mdb.Begin(); err != nil {
			t.rollback()
			return err
		}

		err = t.executeStmt(qText)
		if err != nil {
			t.rollback()
			return err
		} else {
			commitErr := t.commit()
			if err == nil && commitErr != nil {
				err = commitErr
			}
			if commitErr != nil {
				t.rollback()
				return err
			}
		}
	}
	return err
}

func (t *tester) execute(query query) error {
	if len(query.Query) == 0 {
		return nil
	}
	list, _, err := t.ctx.Parse(query.Query, "", "")
	if err != nil {
		return t.parserErrorHandle(query, err)
	}

	for _, st := range list {
		offset := t.buf.Len()
		err = t.stmtExecute(query, st)

		err = t.checkExpectedError(query, err)
		// clear expected errors after we execute the first query
		t.expectedErrs = nil
		t.singleQuery = false

		if err != nil {
			return errors.Trace(errors.Errorf("run \"%v\" at line %d err %v", st.Text(), query.Line, err))
		}

		if !record {
			// check test result now
			gotBuf := t.buf.Bytes()[offset:]

			buf := make([]byte, t.buf.Len()-offset)
			if _, err = t.resultFD.ReadAt(buf, int64(offset)); err != nil {
				return errors.Trace(errors.Errorf("run \"%v\" at line %d err, we got \n%s\nbut read result err %s", st.Text(), query.Line, gotBuf, err))
			}

			if !bytes.Equal(gotBuf, buf) {
				return errors.Trace(errors.Errorf("failed to run query \n\"%v\" \n around line %d, \nwe need(%v):\n%s\nbut got(%v):\n%s\n", query.Query, query.Line, len(buf), buf, len(gotBuf), gotBuf))
			}
		}
	}

	return errors.Trace(err)
}

func (t *tester) commit() error {
	if t.tx == nil {
		return nil
	}
	err := t.tx.Commit()
	if err != nil {
		return err
	}
	t.tx = nil
	return nil
}

func (t *tester) rollback() error {
	if t.tx == nil {
		return nil
	}
	err := t.tx.Rollback()
	t.tx = nil
	return err
}

func (t *tester) writeQueryResult(rows *byteRows) error {
	cols := rows.cols
	for i, c := range cols {
		t.buf.WriteString(c)
		if i != len(cols)-1 {
			t.buf.WriteString("\t")
		}
	}
	t.buf.WriteString("\n")

	for _, row := range rows.data {
		var value string
		for i, col := range row.data {
			// Here we can check if the value is nil (NULL value)
			if col == nil {
				value = "NULL"
			} else {
				value = string(col)
			}
			t.buf.WriteString(value)
			if i < len(row.data)-1 {
				t.buf.WriteString("\t")
			}
		}
		t.buf.WriteString("\n")
	}
	return nil
}

type byteRow struct {
	data [][]byte
}

type byteRows struct {
	cols []string
	data []byteRow
}

func (rows *byteRows) Len() int {
	return len(rows.data)
}

func (rows *byteRows) Less(i, j int) bool {
	r1 := rows.data[i]
	r2 := rows.data[j]
	for i := 0; i < len(r1.data); i++ {
		res := bytes.Compare(r1.data[i], r2.data[i])
		switch res {
		case -1:
			return true
		case 1:
			return false
		}
	}
	return false
}

func (rows *byteRows) Swap(i, j int) {
	rows.data[i], rows.data[j] = rows.data[j], rows.data[i]
}

func dumpToByteRows(rows *sql.Rows) (*byteRows, error) {
	cols, err := rows.Columns()
	if err != nil {
		return nil, errors.Trace(err)
	}

	data := make([]byteRow, 0, 8)
	args := make([]interface{}, len(cols))
	for rows.Next() {
		tmp := make([][]byte, len(cols))
		for i := 0; i < len(args); i++ {
			args[i] = &tmp[i]
		}
		err := rows.Scan(args...)
		if err != nil {
			return nil, errors.Trace(err)
		}

		data = append(data, byteRow{tmp})
	}
	err = rows.Err()
	if err != nil {
		return nil, errors.Trace(err)
	}

	return &byteRows{cols: cols, data: data}, nil
}

func (t *tester) executeStmt(query string) error {
	if IsQuery(query) {
		raw, err := t.tx.Query(query)
		if err != nil {
			return errors.Trace(err)
		}

		rows, err := dumpToByteRows(raw)
		if err != nil {
			return errors.Trace(err)
		}

		if len(t.replaceColumn) > 0 {
			for _, row := range rows.data {
				for _, r := range t.replaceColumn {
					if len(row.data) < r.col {
						continue
					}
					row.data[r.col-1] = r.replace
				}
			}
		}

		if t.sortedResult {
			sort.Sort(rows)
		}

		return t.writeQueryResult(rows)
	} else {
		// TODO: rows affected and last insert id
		_, err := t.tx.Exec(query)
		if err != nil {
			return errors.Trace(err)
		}
	}
	return nil
}

func (t *tester) openResult() error {
	if record {
		return nil
	}

	var err error
	t.resultFD, err = os.Open(t.resultFileName())
	return err
}

func (t *tester) flushResult() error {
	if !record {
		return nil
	}
	return ioutil.WriteFile(t.resultFileName(), t.buf.Bytes(), 0644)
}

func (t *tester) testFileName() string {
	// test and result must be in current ./t the same as MySQL
	return fmt.Sprintf("./t/%s.test", t.name)
}

func (t *tester) resultFileName() string {
	// test and result must be in current ./r, the same as MySQL
	return fmt.Sprintf("./r/%s.result", t.name)
}

func loadAllTests() ([]string, error) {
	// tests must be in t folder
	files, err := ioutil.ReadDir("./t")
	if err != nil {
		return nil, err
	}

	tests := make([]string, 0, len(files))
	for _, f := range files {
		if f.IsDir() {
			continue
		}

		// the test file must have a suffix .test
		name := f.Name()
		if strings.HasSuffix(name, ".test") {
			name = strings.TrimSuffix(name, ".test")

			tests = append(tests, name)
		}
	}

	return tests, nil
}

func resultExists(name string) bool {
	resultFile := fmt.Sprintf("./r/%s.result", name)

	if _, err := os.Stat(resultFile); err != nil {
		if os.IsNotExist(err) {
			return false
		}
	}
	return true
}

// convertTestsToTestTasks convert all test cases into several testBatches.
// If we have 11 cases and batchSize is 5, then we will have 4 testBatches.
func convertTestsToTestTasks(tests []string) (tTasks []testBatch, have_show, have_is bool) {
	batchSize := 30
	total := (len(tests) / batchSize) + 2
	// the extra 1 is for sub_query_more test
	tTasks = make([]testBatch, total+1)
	testIdx := 0
	have_subqmore, have_role := false, false
	for i := 0; i < total; i++ {
		tTasks[i] = make(testBatch, 0, batchSize)
		for j := 0; j <= batchSize && testIdx < len(tests); j++ {
			// skip sub_query_more test, since it consumes the most time
			// we better use a separate goroutine to run it
			// role test has many connection/disconnection operation.
			// we better use a separate goroutine to run it
			switch tests[testIdx] {
			case "sub_query_more":
				have_subqmore = true
			case "show":
				have_show = true
			case "infoschema":
				have_is = true
			case "role":
				have_role = true
			case "role2":
				have_role = true
			default:
				tTasks[i] = append(tTasks[i], tests[testIdx])
			}
			testIdx++
		}
	}

	if have_subqmore {
		tTasks[total-1] = testBatch{"sub_query_more"}
	}

	if have_role {
		tTasks[total] = testBatch{"role", "role2"}
	}
	return
}

var msgs = make(chan testTask)
var xmlFile *os.File
var testSuite XUnitTestSuite

type testTask struct {
	err  error
	test string
}

type testBatch []string

func (t testBatch) Run() {
	for _, test := range t {
		tr := newTester(test)
		msgs <- testTask{
			test: test,
			err:  tr.Run(),
		}
	}
}

func (t testBatch) String() string {
	return strings.Join([]string(t), ", ")
}

func executeTests(tasks []testBatch, have_show, have_is bool) {
	// show and infoschema have to be executed first, since the following
	// tests will create database using their own name.
	if have_show {
		show := newTester("show")
		msgs <- testTask{
			test: "show",
			err:  show.Run(),
		}
	}

	if have_is {
		infoschema := newTester("infoschema")
		msgs <- testTask{
			test: "infoschema",
			err:  infoschema.Run(),
		}
	}

	for _, t := range tasks {
		t.Run()
	}
}

func consumeError() []error {
	var es []error
	for {
		if t, more := <-msgs; more {
			if t.err != nil {
				e := fmt.Errorf("run test [%s] err: %v", t.test, t.err)
				log.Errorln(e)
				es = append(es, e)
			} else {
				log.Infof("run test [%s] ok", t.test)
			}
		} else {
			return es
		}
	}
}

func main() {
	flag.Parse()
	tests := flag.Args()
	startTime := time.Now()

	if xmlPath != "" {
		_, err := os.Stat(xmlPath)
		if err == nil {
			err = os.Remove(xmlPath)
			if err != nil {
				log.Errorf("drop previous xunit file fail: ", err)
				os.Exit(1)
			}
		}

		xmlFile, err = os.Create(xmlPath)
		if err != nil {
			log.Errorf("create xunit file fail:", err)
			os.Exit(1)
		}
		xmlFile, err = os.OpenFile(xmlPath, os.O_APPEND|os.O_WRONLY|os.O_CREATE, 0600)
		if err != nil {
			log.Errorf("open xunit file fail:", err)
			os.Exit(1)
		}

		testSuite = XUnitTestSuite{
			Name:       "",
			Tests:      0,
			Failures:   0,
			Properties: make([]XUnitProperty, 0),
			TestCases:  make([]XUnitTestCase, 0),
		}

		defer func() {
			if xmlFile != nil {
				testSuite.Tests = len(tests)
				testSuite.Time = fmt.Sprintf("%fs", time.Since(startTime).Seconds())
				testSuite.Properties = append(testSuite.Properties, XUnitProperty{
					Name:  "go.version",
					Value: goVersion(),
				})
				err := Write(xmlFile, testSuite)
				if err != nil {
					log.Errorf("Write xunit file fail:", err)
				}
			}
		}()
	}

	// we will run all tests if no tests assigned
	if len(tests) == 0 {
		var err error
		if tests, err = loadAllTests(); err != nil {
			log.Fatalf("load all tests err %v", err)
		}
	}

	if !record {
		log.Infof("running tests: %v", tests)
	} else {
		log.Infof("recording tests: %v", tests)
	}

	if !checkErr {
		log.Warn("--error will simply accept zero or more errors! (i.e. not even check for errors!)")
	}
	go func() {
		executeTests(convertTestsToTestTasks(tests))
		close(msgs)
	}()

	es := consumeError()
	println()
	if len(es) != 0 {
		log.Errorf("%d tests failed\n", len(es))
		for _, item := range es {
			log.Errorln(item)
		}
		// Can't delete this statement.
		os.Exit(1)
	} else {
		println("Great, All tests passed")
	}
}<|MERGE_RESOLUTION|>--- conflicted
+++ resolved
@@ -37,18 +37,6 @@
 )
 
 var (
-<<<<<<< HEAD
-	wg       sync.WaitGroup
-	host     string
-	port     string
-	user     string
-	passwd   string
-	logLevel string
-	record   bool
-	params   string
-	all      bool
-	checkErr bool
-=======
 	host           string
 	port           string
 	user           string
@@ -60,7 +48,7 @@
 	reserveSchema  bool
 	xmlPath        string
 	retryConnCount int
->>>>>>> ef8ec16d
+	checkErr       bool
 )
 
 func init() {
@@ -72,13 +60,10 @@
 	flag.BoolVar(&record, "record", false, "Whether to record the test output to the result file.")
 	flag.StringVar(&params, "params", "", "Additional params pass as DSN(e.g. session variable)")
 	flag.BoolVar(&all, "all", false, "run all tests")
-<<<<<<< HEAD
-	flag.BoolVar(&checkErr, "check-error", false, "if --error ERR does not match, return error instead of just warn")
-=======
 	flag.BoolVar(&reserveSchema, "reserve-schema", false, "Reserve schema after each test")
 	flag.StringVar(&xmlPath, "xunitfile", "", "The xml file path to record testing results.")
 	flag.IntVar(&retryConnCount, "retry-connection-count", 120, "The max number to retry to connect to the database.")
->>>>>>> ef8ec16d
+	flag.BoolVar(&checkErr, "check-error", false, "if --error ERR does not match, return error instead of just warn")
 
 	c := &charset.Charset{
 		Name:             "gbk",
