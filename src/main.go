// Copyright 2020 PingCAP, Inc.
//
// Licensed under the Apache License, Version 2.0 (the "License");
// you may not use this file except in compliance with the License.
// You may obtain a copy of the License at
//
//     http://www.apache.org/licenses/LICENSE-2.0
//
// Unless required by applicable law or agreed to in writing, software
// distributed under the License is distributed on an "AS IS" BASIS,
// See the License for the specific language governing permissions and
// limitations under the License.

package main

import (
	"bytes"
	"database/sql"
	"flag"
	"fmt"
	"io/ioutil"
	"os"
	"sort"
	"strconv"
	"strings"
	"sync"
	"time"

	_ "github.com/go-sql-driver/mysql"
	"github.com/pingcap/errors"
	"github.com/pingcap/tidb/parser"
	"github.com/pingcap/tidb/parser/ast"
	"github.com/pingcap/tidb/parser/charset"
	"github.com/pingcap/tidb/parser/terror"
	_ "github.com/pingcap/tidb/parser/test_driver"
	log "github.com/sirupsen/logrus"
)

var (
	host           string
	port           string
	user           string
	passwd         string
	logLevel       string
	record         bool
	params         string
	all            bool
	reserveSchema  bool
	xmlPath        string
	retryConnCount int
)

func init() {
	flag.StringVar(&host, "host", "127.0.0.1", "The host of the TiDB/MySQL server.")
	flag.StringVar(&port, "port", "4000", "The listen port of TiDB/MySQL server.")
	flag.StringVar(&user, "user", "root", "The user for connecting to the database.")
	flag.StringVar(&passwd, "passwd", "", "The password for the user.")
	flag.StringVar(&logLevel, "log-level", "error", "The log level of mysql-tester: info, warn, error, debug.")
	flag.BoolVar(&record, "record", false, "Whether to record the test output to the result file.")
	flag.StringVar(&params, "params", "", "Additional params pass as DSN(e.g. session variable)")
	flag.BoolVar(&all, "all", false, "run all tests")
	flag.BoolVar(&reserveSchema, "reserve-schema", false, "Reserve schema after each test")
	flag.StringVar(&xmlPath, "xunitfile", "", "The xml file path to record testing results.")
	flag.IntVar(&retryConnCount, "retry-connection-count", 120, "The max number to retry to connect to the database.")

	c := &charset.Charset{
		Name:             "gbk",
		DefaultCollation: "gbk_bin",
		Collations:       map[string]*charset.Collation{},
	}
	charset.AddCharset(c)
	for _, coll := range charset.GetCollations() {
		if strings.EqualFold(coll.CharsetName, c.Name) {
			charset.AddCollation(coll)
		}
	}
}

const (
	default_connection = "default"
)

type query struct {
	firstWord string
	Query     string
	Line      int
	tp        int
}

type Conn struct {
	mdb *sql.DB
	tx  *sql.Tx
}

type ReplaceColumn struct {
	col     int
	replace []byte
}

type tester struct {
	mdb  *sql.DB
	name string

	tx *sql.Tx

	buf bytes.Buffer

	// enable query log will output origin statement into result file too
	// use --disable_query_log or --enable_query_log to control it
	enableQueryLog bool

	singleQuery bool

	// sortedResult make the output or the current query sorted.
	sortedResult bool

	enableConcurrent bool
	// Disable or enable warnings. This setting is enabled by default.
	// With this setting enabled, mysqltest uses SHOW WARNINGS to display
	// any warnings produced by SQL statements.
	enableWarning bool

	// check expected error, use --error before the statement
	// see http://dev.mysql.com/doc/mysqltest/2.0/en/writing-tests-expecting-errors.html
	expectedErrs []string

	// only for test, not record, every time we execute a statement, we should read the result
	// data to check correction.
	resultFD *os.File
	// ctx is used for Compile sql statement
	ctx *parser.Parser

	// conns record connection created by test.
	conn map[string]*Conn

	// currConnName record current connection name.
	currConnName string

	// replace output column through --replace_column 1 <static data> 3 #
	replaceColumn []ReplaceColumn
}

func newTester(name string) *tester {
	t := new(tester)

	t.name = name
	t.enableQueryLog = true
	// disable warning by default since our a lot of test cases
	// are ported wihtout explictly "disablewarning"
	t.enableWarning = false
	t.enableConcurrent = false
	t.ctx = parser.New()
	t.ctx.EnableWindowFunc(true)

	return t
}

func setSessionVariable(db *sql.DB) {
	if _, err := db.Exec("SET @@tidb_hash_join_concurrency=1"); err != nil {
		log.Fatalf("Executing \"SET @@tidb_hash_join_concurrency=1\" err[%v]", err)
	}
	if _, err := db.Exec("SET @@tidb_enable_pseudo_for_outdated_stats=false"); err != nil {
		log.Fatalf("Executing \"SET @@tidb_enable_pseudo_for_outdated_stats=false\" err[%v]", err)
	}
	// enable tidb_enable_analyze_snapshot in order to let analyze request with SI isolation level to get accurate response
	if _, err := db.Exec("SET @@tidb_enable_analyze_snapshot=1"); err != nil {
		log.Warnf("Executing \"SET @@tidb_enable_analyze_snapshot=1 failed\" err[%v]", err)
	} else {
		log.Info("enable tidb_enable_analyze_snapshot")
	}
	if _, err := db.Exec("SET @@tidb_enable_clustered_index='int_only'"); err != nil {
		log.Fatalf("Executing \"SET @@tidb_enable_clustered_index='int_only'\" err[%v]", err)
	}
}

// isTiDB returns true if the DB is confirmed to be TiDB
func isTiDB(db *sql.DB) bool {
	if _, err := db.Exec("SELECT tidb_version()"); err != nil {
		log.Infof("This doesn't look like a TiDB server, err[%v]", err)
		return false
	}
	return true
}

func (t *tester) addConnection(connName, hostName, userName, password, db string) {
	var (
		mdb *sql.DB
		err error
	)
	if t.expectedErrs == nil {
		mdb, err = OpenDBWithRetry("mysql", userName+":"+password+"@tcp("+hostName+":"+port+")/"+db+"?time_zone=%27Asia%2FShanghai%27&allowAllFiles=true"+params, retryConnCount)
	} else {
		mdb, err = OpenDBWithRetry("mysql", userName+":"+password+"@tcp("+hostName+":"+port+")/"+db+"?time_zone=%27Asia%2FShanghai%27&allowAllFiles=true"+params, 1)
	}
	if err != nil {
		if t.expectedErrs == nil {
			log.Fatalf("Open db err %v", err)
		}
		t.expectedErrs = nil
		return
	}
	if isTiDB(mdb) {
		if _, err = mdb.Exec("SET @@tidb_init_chunk_size=1"); err != nil {
			log.Fatalf("Executing \"SET @@tidb_init_chunk_size=1\" err[%v]", err)
		}
		if _, err = mdb.Exec("SET @@tidb_max_chunk_size=32"); err != nil {
			log.Fatalf("Executing \"SET @@tidb_max_chunk_size=32\" err[%v]", err)
		}
		setSessionVariable(mdb)
	}
	t.conn[connName] = &Conn{mdb: mdb, tx: nil}
	t.switchConnection(connName)
}

func (t *tester) switchConnection(connName string) {
	conn, ok := t.conn[connName]
	if !ok {
		log.Fatalf("Connection %v doesn't exist.", connName)
	}
	// save current connection.
	t.conn[t.currConnName].tx = t.tx
	// switch connection.
	t.mdb = conn.mdb
	t.tx = conn.tx
	t.currConnName = connName
}

func (t *tester) disconnect(connName string) {
	conn, ok := t.conn[connName]
	if !ok {
		log.Fatalf("Connection %v doesn't exist.", connName)
	}
	err := conn.mdb.Close()
	if err != nil {
		log.Fatal(err)
	}
	delete(t.conn, connName)
	t.mdb = t.conn[default_connection].mdb
	t.tx = t.conn[default_connection].tx
	t.currConnName = default_connection
}

func (t *tester) preProcess() {
	dbName := "test"
	mdb, err := OpenDBWithRetry("mysql", user+":"+passwd+"@tcp("+host+":"+port+")/"+dbName+"?time_zone=%27Asia%2FShanghai%27&allowAllFiles=true"+params, retryConnCount)
	t.conn = make(map[string]*Conn)
	if err != nil {
		log.Fatalf("Open db err %v", err)
	}

	log.Warn("Create new db", mdb)

	if _, err = mdb.Exec(fmt.Sprintf("create database `%s`", t.name)); err != nil {
		log.Fatalf("Executing create db %s err[%v]", t.name, err)
	}

	if _, err = mdb.Exec(fmt.Sprintf("use `%s`", t.name)); err != nil {
		log.Fatalf("Executing Use test err[%v]", err)
	}
	if isTiDB(mdb) {
		if _, err = mdb.Exec("SET @@tidb_init_chunk_size=1"); err != nil {
			log.Fatalf("Executing \"SET @@tidb_init_chunk_size=1\" err[%v]", err)
		}
		if _, err = mdb.Exec("SET @@tidb_max_chunk_size=32"); err != nil {
			log.Fatalf("Executing \"SET @@tidb_max_chunk_size=32\" err[%v]", err)
		}
		setSessionVariable(mdb)
	}
	t.mdb = mdb
	t.conn[default_connection] = &Conn{mdb: mdb, tx: nil}
	t.currConnName = default_connection
}

func (t *tester) postProcess() {
	if !reserveSchema {
		t.mdb.Exec(fmt.Sprintf("drop database `%s`", t.name))
	}
	for _, v := range t.conn {
		v.mdb.Close()
	}
}

func (t *tester) addFailure(testSuite *XUnitTestSuite, err *error, cnt int) {
	testSuite.TestCases = append(testSuite.TestCases, XUnitTestCase{
		Classname:  "",
		Name:       t.testFileName(),
		Time:       "",
		QueryCount: cnt,
		Failure:    (*err).Error(),
	})
	testSuite.Failures++
}

func (t *tester) addSuccess(testSuite *XUnitTestSuite, startTime *time.Time, cnt int) {
	testSuite.TestCases = append(testSuite.TestCases, XUnitTestCase{
		Classname:  "",
		Name:       t.testFileName(),
		Time:       fmt.Sprintf("%fs", time.Since(*startTime).Seconds()),
		QueryCount: cnt,
	})
}

func (t *tester) Run() error {
	t.preProcess()
	defer t.postProcess()
	queries, err := t.loadQueries()
	if err != nil {
		err = errors.Trace(err)
		t.addFailure(&testSuite, &err, 0)
		return err
	}

	if err = t.openResult(); err != nil {
		err = errors.Trace(err)
		t.addFailure(&testSuite, &err, 0)
		return err
	}

	var s string
	defer func() {
		if t.tx != nil {
			log.Errorf("transaction is not committed correctly, rollback")
			t.rollback()
		}

		if t.resultFD != nil {
			t.resultFD.Close()
		}
	}()

	testCnt := 0
	startTime := time.Now()
	var concurrentQueue []query
	var concurrentSize int
	for _, q := range queries {
		s = q.Query
		switch q.tp {
		case Q_ENABLE_QUERY_LOG:
			t.enableQueryLog = true
		case Q_DISABLE_QUERY_LOG:
			t.enableQueryLog = false
		case Q_DISABLE_WARNINGS:
			t.enableWarning = false
		case Q_ENABLE_WARNINGS:
			t.enableWarning = true
		case Q_SINGLE_QUERY:
			t.singleQuery = true
		case Q_BEGIN_CONCURRENT:
			concurrentQueue = make([]query, 0)
			t.enableConcurrent = true
			if s == "" {
				concurrentSize = 8
			} else {
				concurrentSize, err = strconv.Atoi(strings.TrimSpace(s))
				if err != nil {
					err = errors.Annotate(err, "Atoi failed")
					t.addFailure(&testSuite, &err, testCnt)
					return err
				}
			}
		case Q_END_CONCURRENT:
			t.enableConcurrent = false
			if err = t.concurrentRun(concurrentQueue, concurrentSize); err != nil {
				err = errors.Annotate(err, fmt.Sprintf("concurrent test failed in %v", t.name))
				t.addFailure(&testSuite, &err, testCnt)
				return err
			}
			t.expectedErrs = nil
		case Q_ERROR:
			t.expectedErrs = strings.Split(strings.TrimSpace(s), ",")
		case Q_ECHO:
			t.buf.WriteString(s)
			t.buf.WriteString("\n")
		case Q_QUERY:
			if t.enableConcurrent {
				concurrentQueue = append(concurrentQueue, q)
			} else if err = t.execute(q); err != nil {
				err = errors.Annotate(err, fmt.Sprintf("sql:%v", q.Query))
				t.addFailure(&testSuite, &err, testCnt)
				return err
			}

			testCnt++

			t.sortedResult = false
			t.replaceColumn = nil
		case Q_SORTED_RESULT:
			t.sortedResult = true
		case Q_REPLACE_COLUMN:
			// TODO: Use CSV module or so to handle quoted replacements
			t.replaceColumn = nil // Only use the latest one!
			cols := strings.Fields(q.Query)
			// Require that col + replacement comes in pairs otherwise skip the last column number
			for i := 0; i < len(cols)-1; i = i + 2 {
				colNr, err := strconv.Atoi(cols[i])
				if err != nil {
					err = errors.Annotate(err, fmt.Sprintf("Could not parse column in --replace_column: sql:%v", q.Query))
					t.addFailure(&testSuite, &err, testCnt)
					return err
				}

				t.replaceColumn = append(t.replaceColumn, ReplaceColumn{col: colNr, replace: []byte(cols[i+1])})
			}
		case Q_CONNECT:
			q.Query = strings.TrimSpace(q.Query)
			if q.Query[len(q.Query)-1] == ';' {
				q.Query = q.Query[:len(q.Query)-1]
			}
			q.Query = q.Query[1 : len(q.Query)-1]
			args := strings.Split(q.Query, ",")
			for i := range args {
				args[i] = strings.TrimSpace(args[i])
			}
			for i := 0; i < 4; i++ {
				args = append(args, "")
			}
			t.addConnection(args[0], args[1], args[2], args[3], args[4])
		case Q_CONNECTION:
			q.Query = strings.TrimSpace(q.Query)
			if q.Query[len(q.Query)-1] == ';' {
				q.Query = q.Query[:len(q.Query)-1]
			}
			t.switchConnection(q.Query)
		case Q_DISCONNECT:
			q.Query = strings.TrimSpace(q.Query)
			if q.Query[len(q.Query)-1] == ';' {
				q.Query = q.Query[:len(q.Query)-1]
			}
			t.disconnect(q.Query)
<<<<<<< HEAD
		default:
			log.WithFields(log.Fields{"command": q.firstWord, "arguments": q.Query, "line": q.Line}).Warn("command not implemented")
=======
		case Q_REMOVE_FILE:
			err = os.Remove(strings.TrimSpace(q.Query))
			if err != nil {
				return errors.Annotate(err, "failed to remove file")
			}
>>>>>>> ef8ec16d
		}
	}

	fmt.Printf("%s: ok! %d test cases passed, take time %v s\n", t.testFileName(), testCnt, time.Since(startTime).Seconds())

	if xmlPath != "" {
		t.addSuccess(&testSuite, &startTime, testCnt)
	}

	return t.flushResult()
}

func (t *tester) concurrentRun(concurrentQueue []query, concurrentSize int) error {
	if len(concurrentQueue) == 0 {
		return nil
	}
	offset := t.buf.Len()

	if concurrentSize <= 0 {
		return errors.Errorf("concurrentSize must be positive")
	}
	if concurrentSize > len(concurrentQueue) {
		concurrentSize = len(concurrentQueue)
	}
	batchQuery := make([][]query, concurrentSize)
	for i, query := range concurrentQueue {
		j := i % concurrentSize
		batchQuery[j] = append(batchQuery[j], query)
	}
	errOccured := make(chan struct{}, len(concurrentQueue))
	var wg sync.WaitGroup
	wg.Add(len(batchQuery))
	for _, q := range batchQuery {
		go t.concurrentExecute(q, &wg, errOccured)
	}
	wg.Wait()
	close(errOccured)
	if _, ok := <-errOccured; ok {
		return errors.Errorf("Run failed")
	}
	buf := t.buf.Bytes()[:offset]
	t.buf = *(bytes.NewBuffer(buf))
	return nil
}

func (t *tester) concurrentExecute(querys []query, wg *sync.WaitGroup, errOccured chan struct{}) {
	defer wg.Done()
	tt := newTester(t.name)
	dbName := "test"
	mdb, err := OpenDBWithRetry("mysql", user+":"+passwd+"@tcp("+host+":"+port+")/"+dbName+"?time_zone=%27Asia%2FShanghai%27&allowAllFiles=true"+params, retryConnCount)
	if err != nil {
		log.Fatalf("Open db err %v", err)
	}
	if _, err = mdb.Exec(fmt.Sprintf("use `%s`", t.name)); err != nil {
		log.Fatalf("Executing Use test err[%v]", err)
	}
	if isTiDB(mdb) {
		if _, err = mdb.Exec("SET @@tidb_init_chunk_size=1"); err != nil {
			log.Fatalf("Executing \"SET @@tidb_init_chunk_size=1\" err[%v]", err)
		}
		if _, err = mdb.Exec("SET @@tidb_max_chunk_size=32"); err != nil {
			log.Fatalf("Executing \"SET @@tidb_max_chunk_size=32\" err[%v]", err)
		}
		setSessionVariable(mdb)
	}
	tt.mdb = mdb
	defer tt.mdb.Close()

	for _, query := range querys {
		if len(query.Query) == 0 {
			return
		}
		list, _, err := tt.ctx.Parse(query.Query, "", "")
		if err != nil {
			msgs <- testTask{
				test: t.name,
				err:  t.parserErrorHandle(query, err),
			}
			errOccured <- struct{}{}
			return
		}

		for _, st := range list {
			err = tt.stmtExecute(query, st)
			if err != nil && len(t.expectedErrs) > 0 {
				for _, tStr := range t.expectedErrs {
					if strings.Contains(err.Error(), tStr) {
						err = nil
						break
					}
				}
			}
			t.singleQuery = false
			if err != nil {
				msgs <- testTask{
					test: t.name,
					err:  errors.Trace(errors.Errorf("run \"%v\" at line %d err %v", st.Text(), query.Line, err)),
				}
				errOccured <- struct{}{}
				return
			}

		}
	}
	return
}
func (t *tester) loadQueries() ([]query, error) {
	data, err := ioutil.ReadFile(t.testFileName())
	if err != nil {
		return nil, err
	}

	seps := bytes.Split(data, []byte("\n"))
	queries := make([]query, 0, len(seps))
	newStmt := true
	for i, v := range seps {
		v := bytes.TrimSpace(v)
		s := string(v)
		// we will skip # comment here
		if strings.HasPrefix(s, "#") {
			newStmt = true
			continue
		} else if strings.HasPrefix(s, "--") {
			queries = append(queries, query{Query: s, Line: i + 1})
			newStmt = true
			continue
		} else if len(s) == 0 {
			continue
		}

		if newStmt {
			queries = append(queries, query{Query: s, Line: i + 1})
		} else {
			lastQuery := queries[len(queries)-1]
			lastQuery = query{Query: fmt.Sprintf("%s\n%s", lastQuery.Query, s), Line: lastQuery.Line}
			queries[len(queries)-1] = lastQuery
		}

		// if the line has a ; in the end, we will treat new line as the new statement.
		newStmt = strings.HasSuffix(s, ";")
	}

	return ParseQueries(queries...)
}

func (t *tester) writeError(query query, err error) {
	if t.enableQueryLog {
		t.buf.WriteString(query.Query)
		t.buf.WriteString("\n")
	}

	t.buf.WriteString(fmt.Sprintf("%s\n", err))
}

// parserErrorHandle handle error from parser.Parse() function
// 1. If it's a syntax error, and `--error ER_PARSE_ERROR` enabled, record to result file
// 2. If it's a non-syntax error, and `--error xxxxx` enabled, record to result file
// 3. Otherwise, throw this error, stop running mysql-test
func (t *tester) parserErrorHandle(query query, err error) error {
	offset := t.buf.Len()
	// TODO: check whether this err is expected.
	if len(t.expectedErrs) > 0 {
		switch innerErr := errors.Cause(err).(type) {
		case *terror.Error:
			t.writeError(query, innerErr)
			err = nil
		}
	}
	err = syntaxError(err)
	for _, expectedErr := range t.expectedErrs {
		if expectedErr == "ER_PARSE_ERROR" {
			t.writeError(query, err)
			err = nil
			break
		}
	}

	if err != nil {
		return errors.Trace(err)
	}

	// clear expected errors after we execute the first query
	t.expectedErrs = nil
	t.singleQuery = false

	if !record {
		// check test result now
		gotBuf := t.buf.Bytes()[offset:]
		buf := make([]byte, t.buf.Len()-offset)
		if _, err = t.resultFD.ReadAt(buf, int64(offset)); err != nil {
			return errors.Trace(errors.Errorf("run \"%v\" at line %d err, we got \n%s\nbut read result err %s", query.Query, query.Line, gotBuf, err))
		}

		if !bytes.Equal(gotBuf, buf) {
			return errors.Trace(errors.Errorf("run \"%v\" around line %d err, we need(%v):\n%s\nbut got(%v):\n%s\n", query.Query, query.Line, len(buf), buf, len(gotBuf), gotBuf))
		}
	}

	return errors.Trace(err)
}

func syntaxError(err error) error {
	if err == nil {
		return nil
	}
	return parser.ErrParse.GenWithStackByArgs("You have an error in your SQL syntax; check the manual that corresponds to your TiDB version for the right syntax to use", err.Error())
}

func (t *tester) stmtExecute(query query, st ast.StmtNode) (err error) {

	var qText string
	if t.singleQuery {
		qText = query.Query
	} else {
		qText = st.Text()
	}
	if t.enableQueryLog {
		t.buf.WriteString(qText)
		t.buf.WriteString("\n")
	}
	switch x := st.(type) {
	case *ast.BeginStmt:
		t.tx, err = t.mdb.Begin()
		if err != nil {
			t.rollback()
		}
		return err
	case *ast.CommitStmt:
		err = t.commit()
		if err != nil {
			t.rollback()
		}
		return err
	case *ast.RollbackStmt:
		if x.SavepointName == "" {
			return t.rollback()
		}
	}
	if t.tx != nil {
		err = t.executeStmt(qText)
		if err != nil {
			return err
		}
	} else {
		// if begin or the succeeding commit fails, we don't think
		// this error is the expected one.
		if t.tx, err = t.mdb.Begin(); err != nil {
			t.rollback()
			return err
		}

		err = t.executeStmt(qText)
		if err != nil {
			t.rollback()
			return err
		} else {
			commitErr := t.commit()
			if err == nil && commitErr != nil {
				err = commitErr
			}
			if commitErr != nil {
				t.rollback()
				return err
			}
		}
	}
	return err
}

func (t *tester) execute(query query) error {
	if len(query.Query) == 0 {
		return nil
	}
	list, _, err := t.ctx.Parse(query.Query, "", "")
	if err != nil {
		return t.parserErrorHandle(query, err)
	}

	for _, st := range list {
		offset := t.buf.Len()
		err = t.stmtExecute(query, st)

		if err != nil && len(t.expectedErrs) > 0 {
			// TODO: check whether this err is expected.
			// but now we think it is.

			// output expected err
			fmt.Fprintf(&t.buf, "%s\n", strings.ReplaceAll(err.Error(), "\r", ""))
			err = nil
		}
		// clear expected errors after we execute the first query
		t.expectedErrs = nil
		t.singleQuery = false

		if err != nil {
			return errors.Trace(errors.Errorf("run \"%v\" at line %d err %v", st.Text(), query.Line, err))
		}

		if !record {
			// check test result now
			gotBuf := t.buf.Bytes()[offset:]

			buf := make([]byte, t.buf.Len()-offset)
			if _, err = t.resultFD.ReadAt(buf, int64(offset)); err != nil {
				return errors.Trace(errors.Errorf("run \"%v\" at line %d err, we got \n%s\nbut read result err %s", st.Text(), query.Line, gotBuf, err))
			}

			if !bytes.Equal(gotBuf, buf) {
				return errors.Trace(errors.Errorf("failed to run query \n\"%v\" \n around line %d, \nwe need(%v):\n%s\nbut got(%v):\n%s\n", query.Query, query.Line, len(buf), buf, len(gotBuf), gotBuf))
			}
		}
	}

	return errors.Trace(err)
}

func (t *tester) commit() error {
	if t.tx == nil {
		return nil
	}
	err := t.tx.Commit()
	if err != nil {
		return err
	}
	t.tx = nil
	return nil
}

func (t *tester) rollback() error {
	if t.tx == nil {
		return nil
	}
	err := t.tx.Rollback()
	t.tx = nil
	return err
}

func (t *tester) writeQueryResult(rows *byteRows) error {
	cols := rows.cols
	for i, c := range cols {
		t.buf.WriteString(c)
		if i != len(cols)-1 {
			t.buf.WriteString("\t")
		}
	}
	t.buf.WriteString("\n")

	for _, row := range rows.data {
		var value string
		for i, col := range row.data {
			// Here we can check if the value is nil (NULL value)
			if col == nil {
				value = "NULL"
			} else {
				value = string(col)
			}
			t.buf.WriteString(value)
			if i < len(row.data)-1 {
				t.buf.WriteString("\t")
			}
		}
		t.buf.WriteString("\n")
	}
	return nil
}

type byteRow struct {
	data [][]byte
}

type byteRows struct {
	cols []string
	data []byteRow
}

func (rows *byteRows) Len() int {
	return len(rows.data)
}

func (rows *byteRows) Less(i, j int) bool {
	r1 := rows.data[i]
	r2 := rows.data[j]
	for i := 0; i < len(r1.data); i++ {
		res := bytes.Compare(r1.data[i], r2.data[i])
		switch res {
		case -1:
			return true
		case 1:
			return false
		}
	}
	return false
}

func (rows *byteRows) Swap(i, j int) {
	rows.data[i], rows.data[j] = rows.data[j], rows.data[i]
}

func dumpToByteRows(rows *sql.Rows) (*byteRows, error) {
	cols, err := rows.Columns()
	if err != nil {
		return nil, errors.Trace(err)
	}

	data := make([]byteRow, 0, 8)
	args := make([]interface{}, len(cols))
	for rows.Next() {
		tmp := make([][]byte, len(cols))
		for i := 0; i < len(args); i++ {
			args[i] = &tmp[i]
		}
		err := rows.Scan(args...)
		if err != nil {
			return nil, errors.Trace(err)
		}

		data = append(data, byteRow{tmp})
	}
	err = rows.Err()
	if err != nil {
		return nil, errors.Trace(err)
	}

	return &byteRows{cols: cols, data: data}, nil
}

func (t *tester) executeStmt(query string) error {
	if IsQuery(query) {
		raw, err := t.tx.Query(query)
		if err != nil {
			return errors.Trace(err)
		}

		rows, err := dumpToByteRows(raw)
		if err != nil {
			return errors.Trace(err)
		}

		if len(t.replaceColumn) > 0 {
			for _, row := range rows.data {
				for _, r := range t.replaceColumn {
					if len(row.data) < r.col {
						continue
					}
					row.data[r.col-1] = r.replace
				}
			}
		}

		if t.sortedResult {
			sort.Sort(rows)
		}

		return t.writeQueryResult(rows)
	} else {
		// TODO: rows affected and last insert id
		_, err := t.tx.Exec(query)
		if err != nil {
			return errors.Trace(err)
		}
	}
	return nil
}

func (t *tester) openResult() error {
	if record {
		return nil
	}

	var err error
	t.resultFD, err = os.Open(t.resultFileName())
	return err
}

func (t *tester) flushResult() error {
	if !record {
		return nil
	}
	return ioutil.WriteFile(t.resultFileName(), t.buf.Bytes(), 0644)
}

func (t *tester) testFileName() string {
	// test and result must be in current ./t the same as MySQL
	return fmt.Sprintf("./t/%s.test", t.name)
}

func (t *tester) resultFileName() string {
	// test and result must be in current ./r, the same as MySQL
	return fmt.Sprintf("./r/%s.result", t.name)
}

func loadAllTests() ([]string, error) {
	// tests must be in t folder
	files, err := ioutil.ReadDir("./t")
	if err != nil {
		return nil, err
	}

	tests := make([]string, 0, len(files))
	for _, f := range files {
		if f.IsDir() {
			continue
		}

		// the test file must have a suffix .test
		name := f.Name()
		if strings.HasSuffix(name, ".test") {
			name = strings.TrimSuffix(name, ".test")

			tests = append(tests, name)
		}
	}

	return tests, nil
}

func resultExists(name string) bool {
	resultFile := fmt.Sprintf("./r/%s.result", name)

	if _, err := os.Stat(resultFile); err != nil {
		if os.IsNotExist(err) {
			return false
		}
	}
	return true
}

// convertTestsToTestTasks convert all test cases into several testBatches.
// If we have 11 cases and batchSize is 5, then we will have 4 testBatches.
func convertTestsToTestTasks(tests []string) (tTasks []testBatch, have_show, have_is bool) {
	batchSize := 30
	total := (len(tests) / batchSize) + 2
	// the extra 1 is for sub_query_more test
	tTasks = make([]testBatch, total+1)
	testIdx := 0
	have_subqmore, have_role := false, false
	for i := 0; i < total; i++ {
		tTasks[i] = make(testBatch, 0, batchSize)
		for j := 0; j <= batchSize && testIdx < len(tests); j++ {
			// skip sub_query_more test, since it consumes the most time
			// we better use a separate goroutine to run it
			// role test has many connection/disconnection operation.
			// we better use a separate goroutine to run it
			switch tests[testIdx] {
			case "sub_query_more":
				have_subqmore = true
			case "show":
				have_show = true
			case "infoschema":
				have_is = true
			case "role":
				have_role = true
			case "role2":
				have_role = true
			default:
				tTasks[i] = append(tTasks[i], tests[testIdx])
			}
			testIdx++
		}
	}

	if have_subqmore {
		tTasks[total-1] = testBatch{"sub_query_more"}
	}

	if have_role {
		tTasks[total] = testBatch{"role", "role2"}
	}
	return
}

var msgs = make(chan testTask)
var xmlFile *os.File
var testSuite XUnitTestSuite

type testTask struct {
	err  error
	test string
}

type testBatch []string

func (t testBatch) Run() {
	for _, test := range t {
		tr := newTester(test)
		msgs <- testTask{
			test: test,
			err:  tr.Run(),
		}
	}
}

func (t testBatch) String() string {
	return strings.Join([]string(t), ", ")
}

func executeTests(tasks []testBatch, have_show, have_is bool) {
	// show and infoschema have to be executed first, since the following
	// tests will create database using their own name.
	if have_show {
		show := newTester("show")
		msgs <- testTask{
			test: "show",
			err:  show.Run(),
		}
	}

	if have_is {
		infoschema := newTester("infoschema")
		msgs <- testTask{
			test: "infoschema",
			err:  infoschema.Run(),
		}
	}

	for _, t := range tasks {
		t.Run()
	}
}

func consumeError() []error {
	var es []error
	for {
		if t, more := <-msgs; more {
			if t.err != nil {
				e := fmt.Errorf("run test [%s] err: %v", t.test, t.err)
				log.Errorln(e)
				es = append(es, e)
			} else {
				log.Infof("run test [%s] ok", t.test)
			}
		} else {
			return es
		}
	}
}

func main() {
	flag.Parse()
	tests := flag.Args()
	startTime := time.Now()

	if xmlPath != "" {
		_, err := os.Stat(xmlPath)
		if err == nil {
			err = os.Remove(xmlPath)
			if err != nil {
				log.Errorf("drop previous xunit file fail: ", err)
				os.Exit(1)
			}
		}

		xmlFile, err = os.Create(xmlPath)
		if err != nil {
			log.Errorf("create xunit file fail:", err)
			os.Exit(1)
		}
		xmlFile, err = os.OpenFile(xmlPath, os.O_APPEND|os.O_WRONLY|os.O_CREATE, 0600)
		if err != nil {
			log.Errorf("open xunit file fail:", err)
			os.Exit(1)
		}

		testSuite = XUnitTestSuite{
			Name:       "",
			Tests:      0,
			Failures:   0,
			Properties: make([]XUnitProperty, 0),
			TestCases:  make([]XUnitTestCase, 0),
		}

		defer func() {
			if xmlFile != nil {
				testSuite.Tests = len(tests)
				testSuite.Time = fmt.Sprintf("%fs", time.Since(startTime).Seconds())
				testSuite.Properties = append(testSuite.Properties, XUnitProperty{
					Name:  "go.version",
					Value: goVersion(),
				})
				err := Write(xmlFile, testSuite)
				if err != nil {
					log.Errorf("Write xunit file fail:", err)
				}
			}
		}()
	}

	// we will run all tests if no tests assigned
	if len(tests) == 0 {
		var err error
		if tests, err = loadAllTests(); err != nil {
			log.Fatalf("load all tests err %v", err)
		}
	}

	if !record {
		log.Infof("running tests: %v", tests)
	} else {
		log.Infof("recording tests: %v", tests)
	}

	go func() {
		executeTests(convertTestsToTestTasks(tests))
		close(msgs)
	}()

	es := consumeError()
	println()
	if len(es) != 0 {
		log.Errorf("%d tests failed\n", len(es))
		for _, item := range es {
			log.Errorln(item)
		}
		// Can't delete this statement.
		os.Exit(1)
	} else {
		println("Great, All tests passed")
	}
}<|MERGE_RESOLUTION|>--- conflicted
+++ resolved
@@ -427,16 +427,13 @@
 				q.Query = q.Query[:len(q.Query)-1]
 			}
 			t.disconnect(q.Query)
-<<<<<<< HEAD
-		default:
-			log.WithFields(log.Fields{"command": q.firstWord, "arguments": q.Query, "line": q.Line}).Warn("command not implemented")
-=======
 		case Q_REMOVE_FILE:
 			err = os.Remove(strings.TrimSpace(q.Query))
 			if err != nil {
 				return errors.Annotate(err, "failed to remove file")
 			}
->>>>>>> ef8ec16d
+		default:
+			log.WithFields(log.Fields{"command": q.firstWord, "arguments": q.Query, "line": q.Line}).Warn("command not implemented")
 		}
 	}
 
