// Copyright 2020 PingCAP, Inc.
// Modifications copyright (C) 2021 MatrixOrigin.
//
// Licensed under the Apache License, Version 2.0 (the "License");
// you may not use this file except in compliance with the License.
// You may obtain a copy of the License at
//
//     http://www.apache.org/licenses/LICENSE-2.0
//
// Unless required by applicable law or agreed to in writing, software
// distributed under the License is distributed on an "AS IS" BASIS,
// See the License for the specific language governing permissions and
// limitations under the License.

package main

import (
	"bytes"
	"database/sql"
	"flag"
	"fmt"
	"io/ioutil"
	"os"
	"sort"
	"strconv"
	"strings"
	"sync"
	"time"

	"github.com/go-sql-driver/mysql"
	_ "github.com/go-sql-driver/mysql"
	"github.com/pingcap/errors"
	"github.com/pingcap/parser"
	"github.com/pingcap/parser/ast"
	"github.com/pingcap/parser/terror"
	_ "github.com/pingcap/parser/test_driver"
	log "github.com/sirupsen/logrus"
)

var (
	wg       sync.WaitGroup
	host     string
	port     string
	user     string
	passwd   string
	logLevel string
	record   bool
	params   string
<<<<<<< HEAD
	useTx	 bool
=======
	all      bool
>>>>>>> 21d27026
)

func init() {
	flag.StringVar(&host, "host", "127.0.0.1", "The host of the TiDB/MySQL server.")
	flag.StringVar(&port, "port", "6001", "The listen port of TiDB/MySQL server.")
	flag.StringVar(&user, "user", "dump", "The user for connecting to the database.")
	flag.StringVar(&passwd, "passwd", "111", "The password for the user.")
	flag.StringVar(&logLevel, "log-level", "error", "The log level of mysql-tester: info, warn, error, debug.")
	flag.BoolVar(&record, "record", false, "Whether to record the test output to the result file.")
	flag.StringVar(&params, "params", "", "Additional params pass as DSN(e.g. session variable)")
<<<<<<< HEAD
	flag.BoolVar(&useTx, "use-transaction", false, "Whether to use transaction.")
=======
	flag.BoolVar(&all, "all", false, "run all tests")
>>>>>>> 21d27026
}

const (
	defaultConnection = "default"
)

type query struct {
	firstWord string
	Query     string
	Line      int
	tp        int
}

type Conn struct {
	mdb *sql.DB
	tx  *sql.Tx
}

type tester struct {
	mdb  *sql.DB
	name string

	tx *sql.Tx

	buf bytes.Buffer

	// enable query log will output origin statement into result file too
	// use --disable_query_log or --enable_query_log to control it
	enableQueryLog bool

	singleQuery bool

	// sortedResult make the output or the current query sorted.
	sortedResult bool

	enableConcurrent bool
	// Disable or enable warnings. This setting is enabled by default.
	// With this setting enabled, mysqltest uses SHOW WARNINGS to display
	// any warnings produced by SQL statements.
	enableWarning bool

	// check expected error, use --error before the statement
	// see http://dev.mysql.com/doc/mysqltest/2.0/en/writing-tests-expecting-errors.html
	expectedErrs []string

	// only for test, not record, every time we execute a statement, we should read the result
	// data to check correction.
	resultFD *os.File
	// ctx is used for Compile sql statement
	ctx *parser.Parser

	// conns record connection created by test.
	conn map[string]*Conn

	// currConnName record current connection name.
	currConnName string
}

func newTester(name string) *tester {
	t := new(tester)

	t.name = name
	t.enableQueryLog = true
	// disable warning by default since our a lot of test cases
	// are ported without explicitly "disablewarning"
	t.enableWarning = false
	t.enableConcurrent = false
	t.ctx = parser.New()
	t.ctx.EnableWindowFunc(true)

	return t
}

func setHashJoinConcurrency(db *sql.DB) {
	if _, err := db.Exec("SET @@tidb_hash_join_concurrency=1"); err != nil {
		var ignoreErr = false
		if warning, ok := err.(mysql.MySQLWarnings); ok {
			// code "1287" is ErrWarnDeprecatedSyntax
			if len(warning) > 0 && warning[0].Code == "1287" {
				ignoreErr = true
			}
		}
		if !ignoreErr {
			log.Fatalf("Executing \"SET @@tidb_hash_join_concurrency=1\" err[%v]", err)
		}
	}
}

func (t *tester) addConnection(connName, hostName, userName, password, db string) {
	mdb, err := OpenDBWithRetry("mysql", userName+":"+password+"@tcp("+hostName+":"+port+")/"+db+"?strict=true&time_zone=%27Asia%2FShanghai%27"+params)
	if err != nil {
		log.Fatalf("Open db err %v", err)
	}
	//if _, err = mdb.Exec("SET @@tidb_init_chunk_size=1"); err != nil {
	//	log.Fatalf("Executing \"SET @@tidb_init_chunk_size=1\" err[%v]", err)
	//}
	//if _, err = mdb.Exec("SET @@tidb_max_chunk_size=32"); err != nil {
	//	log.Fatalf("Executing \"SET @@tidb_max_chunk_size=32\" err[%v]", err)
	//}
	//setHashJoinConcurrency(mdb)
	t.conn[connName] = &Conn{mdb: mdb, tx: nil}
	t.switchConnection(connName)
}

func (t *tester) switchConnection(connName string) {
	conn, ok := t.conn[connName]
	if !ok {
		log.Fatalf("Connection %v doesn't exist.", connName)
	}
	// save current connection.
	t.conn[t.currConnName].tx = t.tx
	// switch connection.
	t.mdb = conn.mdb
	t.tx = conn.tx
	t.currConnName = connName
}

func (t *tester) disconnect(connName string) {
	conn, ok := t.conn[connName]
	if !ok {
		log.Fatalf("Connection %v doesn't exist.", connName)
	}
	err := conn.mdb.Close()
	if err != nil {
		log.Fatal(err)
	}
	delete(t.conn, connName)
	t.mdb = t.conn[defaultConnection].mdb
	t.tx = t.conn[defaultConnection].tx
	t.currConnName = defaultConnection
}

func (t *tester) preProcess() {
	dbName := "test"
	mdb, err := OpenDBWithRetry("mysql", user+":"+passwd+"@tcp("+host+":"+port+")/"+dbName)
	t.conn = make(map[string]*Conn)
	if err != nil {
		log.Fatalf("Open db err %v", err)
	}

	log.Warn("Create new db", mdb)

	if _, err = mdb.Exec(fmt.Sprintf("create database `%s`", t.name)); err != nil {
		log.Fatalf("Executing create db %s err[%v]", t.name, err)
	}

	if _, err = mdb.Exec(fmt.Sprintf("use `%s`", t.name)); err != nil {
		log.Fatalf("Executing Use test err[%v]", err)
	}
	//if _, err = mdb.Exec("SET @@tidb_init_chunk_size=1"); err != nil {
	//	log.Fatalf("Executing \"SET @@tidb_init_chunk_size=1\" err[%v]", err)
	//}
	//if _, err = mdb.Exec("SET @@tidb_max_chunk_size=32"); err != nil {
	//	log.Fatalf("Executing \"SET @@tidb_max_chunk_size=32\" err[%v]", err)
	//}
	//setHashJoinConcurrency(mdb)
	t.mdb = mdb
	t.conn[defaultConnection] = &Conn{mdb: mdb, tx: nil}
	t.currConnName = defaultConnection
}

func (t *tester) postProcess() {
	t.mdb.Exec(fmt.Sprintf("drop database `%s`", t.name))
	for _, v := range t.conn {
		v.mdb.Close()
	}
}

func (t *tester) Run() error {
	t.preProcess()
	defer t.postProcess()
	queries, err := t.loadQueries()
	if err != nil {
		return errors.Trace(err)
	}

	if err = t.openResult(); err != nil {
		return errors.Trace(err)
	}

	var s string
	defer func() {
		if t.tx != nil {
			log.Errorf("transaction is not committed correctly, rollback")
			t.rollback()
		}

		if t.resultFD != nil {
			t.resultFD.Close()
		}
	}()

	testCnt := 0
	startTime := time.Now()
	var concurrentQueue []query
	var concurrentSize int
	for _, q := range queries {
		s = q.Query
		switch q.tp {
		case Q_ENABLE_QUERY_LOG:
			t.enableQueryLog = true
		case Q_DISABLE_QUERY_LOG:
			t.enableQueryLog = false
		case Q_DISABLE_WARNINGS:
			t.enableWarning = false
		case Q_ENABLE_WARNINGS:
			t.enableWarning = true
		case Q_SINGLE_QUERY:
			t.singleQuery = true
		case Q_BEGIN_CONCURRENT:
			concurrentQueue = make([]query, 0)
			t.enableConcurrent = true
			if s == "" {
				concurrentSize = 8
			} else {
				concurrentSize, err = strconv.Atoi(strings.TrimSpace(s))
				if err != nil {
					return errors.Annotate(err, "Atoi failed")
				}
			}
		case Q_END_CONCURRENT:
			t.enableConcurrent = false
			if err = t.concurrentRun(concurrentQueue, concurrentSize); err != nil {
				return errors.Annotate(err, fmt.Sprintf("concurrent test failed in %v", t.name))
			}
			t.expectedErrs = nil
		case Q_ERROR:
			t.expectedErrs = strings.Split(strings.TrimSpace(s), ",")
		case Q_ECHO:
			t.buf.WriteString(s)
			t.buf.WriteString("\n")
		case Q_QUERY:
			if t.enableConcurrent {
				concurrentQueue = append(concurrentQueue, q)
			} else if err = t.execute(q); err != nil {
				return errors.Annotate(err, fmt.Sprintf("sql:%v", q.Query))
			}

			testCnt++

			t.sortedResult = false
		case Q_SORTED_RESULT:
			t.sortedResult = true
		case Q_CONNECT:
			q.Query = strings.TrimSpace(q.Query)
			if q.Query[len(q.Query)-1] == ';' {
				q.Query = q.Query[:len(q.Query)-1]
			}
			q.Query = q.Query[1 : len(q.Query)-1]
			args := strings.Split(q.Query, ",")
			for i := range args {
				args[i] = strings.TrimSpace(args[i])
			}
			for i := 0; i < 4; i++ {
				args = append(args, "")
			}
			t.addConnection(args[0], args[1], args[2], args[3], args[4])
		case Q_CONNECTION:
			q.Query = strings.TrimSpace(q.Query)
			if q.Query[len(q.Query)-1] == ';' {
				q.Query = q.Query[:len(q.Query)-1]
			}
			t.switchConnection(q.Query)
		case Q_DISCONNECT:
			q.Query = strings.TrimSpace(q.Query)
			if q.Query[len(q.Query)-1] == ';' {
				q.Query = q.Query[:len(q.Query)-1]
			}
			t.disconnect(q.Query)
		}
	}

	fmt.Printf("%s: ok! %d test cases passed, take time %v s\n", t.testFileName(), testCnt, time.Since(startTime).Seconds())

	return t.flushResult()
}

func (t *tester) concurrentRun(concurrentQueue []query, concurrentSize int) error {
	if len(concurrentQueue) == 0 {
		return nil
	}
	offset := t.buf.Len()

	if concurrentSize <= 0 {
		return errors.Errorf("concurrentSize must be positive")
	}
	if concurrentSize > len(concurrentQueue) {
		concurrentSize = len(concurrentQueue)
	}
	batchQuery := make([][]query, concurrentSize)
	for i, query := range concurrentQueue {
		j := i % concurrentSize
		batchQuery[j] = append(batchQuery[j], query)
	}
	errOccured := make(chan struct{}, len(concurrentQueue))
	var wg sync.WaitGroup
	wg.Add(len(batchQuery))
	for _, q := range batchQuery {
		go t.concurrentExecute(q, &wg, errOccured)
	}
	wg.Wait()
	close(errOccured)
	if _, ok := <-errOccured; ok {
		return errors.Errorf("Run failed")
	}
	buf := t.buf.Bytes()[:offset]
	t.buf = *(bytes.NewBuffer(buf))
	return nil
}

func (t *tester) concurrentExecute(querys []query, wg *sync.WaitGroup, errOccured chan struct{}) {
	defer wg.Done()
	tt := newTester(t.name)
	dbName := "test"
	mdb, err := OpenDBWithRetry("mysql", user+":"+passwd+"@tcp("+host+":"+port+")/"+dbName+"?strict=true&time_zone=%27Asia%2FShanghai%27"+params)
	if err != nil {
		log.Fatalf("Open db err %v", err)
	}
	if _, err = mdb.Exec(fmt.Sprintf("use `%s`", t.name)); err != nil {
		log.Fatalf("Executing Use test err[%v]", err)
	}
	//if _, err = mdb.Exec("SET @@tidb_init_chunk_size=1"); err != nil {
	//	log.Fatalf("Executing \"SET @@tidb_init_chunk_size=1\" err[%v]", err)
	//}
	//if _, err = mdb.Exec("SET @@tidb_max_chunk_size=32"); err != nil {
	//	log.Fatalf("Executing \"SET @@tidb_max_chunk_size=32\" err[%v]", err)
	//}
	//setHashJoinConcurrency(mdb)
	tt.mdb = mdb
	defer tt.mdb.Close()

	for _, query := range querys {
		if len(query.Query) == 0 {
			return
		}
		list, _, err := tt.ctx.Parse(query.Query, "", "")
		if err != nil {
			msgs <- testTask{
				test: t.name,
				err:  t.parserErrorHandle(query, err),
			}
			errOccured <- struct{}{}
			return
		}

		for _, st := range list {
			err = tt.stmtExecute(query, st)
			if err != nil && len(t.expectedErrs) > 0 {
				for _, tStr := range t.expectedErrs {
					if strings.Contains(err.Error(), tStr) {
						err = nil
						break
					}
				}
			}
			t.singleQuery = false
			if err != nil {
				msgs <- testTask{
					test: t.name,
					err:  errors.Trace(errors.Errorf("run \"%v\" at line %d err %v", st.Text(), query.Line, err)),
				}
				errOccured <- struct{}{}
				return
			}

		}
	}
	return
}
func (t *tester) loadQueries() ([]query, error) {
	data, err := ioutil.ReadFile(t.testFileName())
	if err != nil {
		return nil, err
	}

	seps := bytes.Split(data, []byte("\n"))
	queries := make([]string, 0, len(seps))
	newStmt := true
	for _, v := range seps {
		v := bytes.TrimSpace(v)
		s := string(v)
		// we will skip # comment here
		if strings.HasPrefix(s, "#") {
			newStmt = true
			continue
		} else if strings.HasPrefix(s, "--") {
			queries = append(queries, s)
			newStmt = true
			continue
		} else if len(s) == 0 {
			continue
		}

		if newStmt {
			queries = append(queries, s)
		} else {
			lastQuery := queries[len(queries)-1]
			lastQuery = fmt.Sprintf("%s\n%s", lastQuery, s)
			queries[len(queries)-1] = lastQuery
		}

		// if the line has a ; in the end, we will treat new line as the new statement.
		newStmt = strings.HasSuffix(s, ";")
	}

	return ParseQueries(queries...)
}

func (t *tester) writeError(query query, err error) {
	if t.enableQueryLog {
		t.buf.WriteString(query.Query)
		t.buf.WriteString("\n")
	}

	t.buf.WriteString(fmt.Sprintf("%s\n", err))
}

// parserErrorHandle handle error from parser.Parse() function
// 1. If it's a syntax error, and `--error ER_PARSE_ERROR` enabled, record to result file
// 2. If it's a non-syntax error, and `--error xxxxx` enabled, record to result file
// 3. Otherwise, throw this error, stop running mysql-test
func (t *tester) parserErrorHandle(query query, err error) error {
	offset := t.buf.Len()
	// TODO: check whether this err is expected.
	if len(t.expectedErrs) > 0 {
		switch innerErr := errors.Cause(err).(type) {
		case *terror.Error:
			t.writeError(query, innerErr)
			err = nil
		}
	}
	err = syntaxError(err)
	for _, expectedErr := range t.expectedErrs {
		if expectedErr == "ER_PARSE_ERROR" {
			t.writeError(query, err)
			err = nil
			break
		}
	}

	if err != nil {
		return errors.Trace(err)
	}

	// clear expected errors after we execute the first query
	t.expectedErrs = nil
	t.singleQuery = false

	if !record {
		// check test result now
		gotBuf := t.buf.Bytes()[offset:]
		buf := make([]byte, t.buf.Len()-offset)
		if _, err = t.resultFD.ReadAt(buf, int64(offset)); err != nil {
			return errors.Trace(errors.Errorf("run \"%v\" at line %d err, we got \n%s\nbut read result err %s", query.Query, query.Line, gotBuf, err))
		}

		if !bytes.Equal(gotBuf, buf) {
			return errors.Trace(errors.Errorf("run \"%v\" around line %d err, we need(%v):\n%s\nbut got(%v):\n%s\n", query.Query, query.Line, len(buf), buf, len(gotBuf), gotBuf))
		}
	}

	return errors.Trace(err)
}

func syntaxError(err error) error {
	if err == nil {
		return nil
	}
	return parser.ErrParse.GenWithStackByArgs("You have an error in your SQL syntax; check the manual that corresponds to your TiDB version for the right syntax to use", err.Error())
}

func (t *tester) stmtExecute(query query, st ast.StmtNode) (err error) {

	var qText string
	if t.singleQuery {
		qText = query.Query
	} else {
		qText = st.Text()
	}
	if t.enableQueryLog {
		t.buf.WriteString(qText)
		t.buf.WriteString("\n")
	}
	switch st.(type) {
	case *ast.BeginStmt:
		if useTx {
			t.tx, err = t.mdb.Begin()
			if err != nil {
				t.rollback()
				break
			}
		}
	case *ast.CommitStmt:
		if useTx {
			err = t.commit()
			if err != nil {
				t.rollback()
				break
			}
		}
	case *ast.RollbackStmt:
		if useTx {
			err = t.rollback()
			if err != nil {
				break
			}
		}
	default:
		if t.tx != nil {
			_, err = filterWarning(t.executeStmt(qText), t.enableWarning)
			if err != nil {
				break
			}
		} else {
			if useTx {
				// if begin or following commit fails, we don't think
				// this error is the expected one.
				if t.tx, err = t.mdb.Begin(); err != nil {
					t.rollback()
					break
				}
			}

			var warn bool
			warn, err = filterWarning(t.executeStmt(qText), t.enableWarning)
			if err != nil && !warn {
				if !useTx {
					//t.mdb.Exec(fmt.Sprintf("drop database `%s`", t.name))
					break
				} else {
					t.rollback()
					break
				}
			} else {
				if useTx {
					warn, commitErr := filterWarning(t.commit(), t.enableWarning)
					if err == nil && commitErr != nil {
						err = commitErr
					}
					if commitErr != nil && !warn {
						t.rollback()
						break
					}
				}
			}
		}
	}
	return err
}

func (t *tester) execute(query query) error {
	if len(query.Query) == 0 {
		return nil
	}
	list, _, err := t.ctx.Parse(query.Query, "", "")
	if err != nil {
		return t.parserErrorHandle(query, err)
	}

	for _, st := range list {
		offset := t.buf.Len()
		err = t.stmtExecute(query, st)

		if err != nil && len(t.expectedErrs) > 0 {
			// TODO: check whether this err is expected.
			// but now we think it is.

			// output expected err
			fmt.Fprintf(&t.buf, "%s\n", strings.ReplaceAll(err.Error(), "\r", ""))
			err = nil
		}
		// clear expected errors after we execute the first query
		t.expectedErrs = nil
		t.singleQuery = false

		if err != nil {
			return errors.Trace(errors.Errorf("run \"%v\" at line %d err %v", st.Text(), query.Line, err))
		}

		if !record {
			// check test result now
			gotBuf := t.buf.Bytes()[offset:]

			buf := make([]byte, t.buf.Len()-offset)
			if _, err = t.resultFD.ReadAt(buf, int64(offset)); err != nil {
				return errors.Trace(errors.Errorf("run \"%v\" at line %d err, we got \n%s\nbut read result err %s", st.Text(), query.Line, gotBuf, err))
			}
			if !bytes.Equal(gotBuf, buf) {
				return errors.Trace(errors.Errorf("failed to run query \n\"%v\" \n around line %d, \nwe need(%v):\n%s\nbut got(%v):\n%s\n", query.Query, query.Line, len(buf), buf, len(gotBuf), gotBuf))
			}
		}
	}

	return errors.Trace(err)
}

func filterWarning(err error, enableWarning bool) (isWarn bool, outErr error) {
	if err == nil {
		return false, err
	}
	causeErr := errors.Cause(err)
	_, isWarn = causeErr.(mysql.MySQLWarnings)
	// enableWarning is enabled by default
	if !enableWarning {
		if isWarn {
			return isWarn, nil
		}
	}
	return isWarn, err
}

func (t *tester) commit() error {
	err := t.tx.Commit()
	if err != nil {
		return err
	}
	t.tx = nil
	return nil
}

func (t *tester) rollback() error {
	if t.tx == nil {
		return nil
	}
	err := t.tx.Rollback()
	t.tx = nil
	return err
}

func (t *tester) writeQueryResult(rows *byteRows) error {
	cols := rows.cols
	for i, c := range cols {
		t.buf.WriteString(c)
		if i != len(cols)-1 {
			t.buf.WriteString("\t")
		}
	}
	t.buf.WriteString("\n")

	for _, row := range rows.data {
		var value string
		for i, col := range row.data {
			// Here we can check if the value is nil (NULL value)
			if col == nil {
				value = "NULL"
			} else {
				value = string(col)
			}
			t.buf.WriteString(value)
			if i < len(row.data)-1 {
				t.buf.WriteString("\t")
			}
		}
		t.buf.WriteString("\n")
	}
	return nil
}

type byteRow struct {
	data [][]byte
}

type byteRows struct {
	cols []string
	data []byteRow
}

func (rows *byteRows) Len() int {
	return len(rows.data)
}

func (rows *byteRows) Less(i, j int) bool {
	r1 := rows.data[i]
	r2 := rows.data[j]
	for i := 0; i < len(r1.data); i++ {
		res := bytes.Compare(r1.data[i], r2.data[i])
		switch res {
		case -1:
			return true
		case 1:
			return false
		}
	}
	return false
}

func (rows *byteRows) Swap(i, j int) {
	rows.data[i], rows.data[j] = rows.data[j], rows.data[i]
}

func dumpToByteRows(rows *sql.Rows) (*byteRows, error) {
	cols, err := rows.Columns()
	if err != nil {
		return nil, errors.Trace(err)
	}

	data := make([]byteRow, 0, 8)
	args := make([]interface{}, len(cols))
	for rows.Next() {
		tmp := make([][]byte, len(cols))
		for i := 0; i < len(args); i++ {
			args[i] = &tmp[i]
		}
		err := rows.Scan(args...)
		if err != nil {
			return nil, errors.Trace(err)
		}

		data = append(data, byteRow{tmp})
	}
	err = rows.Err()
	if err != nil {
		return nil, errors.Trace(err)
	}

	return &byteRows{cols: cols, data: data}, nil
}

func (t *tester) executeStmt(query string) error {
	if IsQuery(query) {
		fmt.Println("Query:\t", query)
		var raw *sql.Rows
		var err error
		if !useTx {
			raw, err = t.mdb.Query(query)
		} else {
			raw, err = t.tx.Query(query)
		}
		rows, err := dumpToByteRows(raw)
		if err != nil {
			return errors.Trace(err)
		}

		if t.sortedResult {
			sort.Sort(rows)
		}

		return t.writeQueryResult(rows)
	} else {
		// TODO: rows affected and last insert id
		fmt.Println("Non Query:", query)
		var err error
		if !useTx {
			_, err = t.mdb.Exec(query)
		} else {
			_, err = t.tx.Exec(query)
		}
		if err != nil {
			return errors.Trace(err)
		}
	}
	return nil
}

func (t *tester) openResult() error {
	if record {
		return nil
	}

	var err error
	t.resultFD, err = os.Open(t.resultFileName())
	return err
}

func (t *tester) flushResult() error {
	if !record {
		return nil
	}
	return ioutil.WriteFile(t.resultFileName(), t.buf.Bytes(), 0644)
}

func (t *tester) testFileName() string {
	// test and result must be in current ./t the same as MySQL
	return fmt.Sprintf("./t/%s.test", t.name)
}

func (t *tester) resultFileName() string {
	// test and result must be in current ./r, the same as MySQL
	return fmt.Sprintf("./r/%s.result", t.name)
}

func loadAllTests() ([]string, error) {
	// tests must be in t folder
	files, err := ioutil.ReadDir("./t")
	if err != nil {
		return nil, err
	}

	tests := make([]string, 0, len(files))
	for _, f := range files {
		if f.IsDir() {
			continue
		}

		// the test file must have a suffix .test
		name := f.Name()
		if strings.HasSuffix(name, ".test") {
			name = strings.TrimSuffix(name, ".test")

			tests = append(tests, name)
		}
	}

	return tests, nil
}

func resultExists(name string) bool {
	resultFile := fmt.Sprintf("./r/%s.result", name)

	if _, err := os.Stat(resultFile); err != nil {
		if os.IsNotExist(err) {
			return false
		}
	}
	return true
}

// convertTestsToTestTasks convert all test cases into several testBatches.
// If we have 11 cases and batchSize is 5, then we will have 4 testBatches.
func convertTestsToTestTasks(tests []string) (tTasks []testBatch, haveShow, haveIS bool) {
	batchSize := 30
	total := (len(tests) / batchSize) + 2
	// the extra 1 is for sub_query_more test
	tTasks = make([]testBatch, total+1)
	testIdx := 0
	haveSubqmore, haveRole := false, false
	for i := 0; i < total; i++ {
		tTasks[i] = make(testBatch, 0, batchSize)
		for j := 0; j <= batchSize && testIdx < len(tests); j++ {
			// skip sub_query_more test, since it consumes the most time
			// we better use a separate goroutine to run it
			// role test has many connection/disconnection operation.
			// we better use a separate goroutine to run it
			switch tests[testIdx] {
			case "sub_query_more":
				haveSubqmore = true
			case "show":
				haveShow = true
			case "infoschema":
				haveIS = true
			case "role":
				haveRole = true
			case "role2":
				haveRole = true
			default:
				tTasks[i] = append(tTasks[i], tests[testIdx])
			}
			testIdx++
		}
	}

	if haveSubqmore {
		tTasks[total-1] = testBatch{"sub_query_more"}
	}

	if haveRole {
		tTasks[total] = testBatch{"role", "role2"}
	}
	return
}

var msgs = make(chan testTask)

type testTask struct {
	err  error
	test string
}

type testBatch []string

func (t testBatch) Run() {
	defer wg.Done()
	for _, test := range t {
		tr := newTester(test)
		msgs <- testTask{
			test: test,
			err:  tr.Run(),
		}
	}
}

func (t testBatch) String() string {
	return strings.Join([]string(t), ", ")
}

func executeTests(tasks []testBatch, haveShow, haveIS bool) {
	// show and infoschema have to be executed first, since the following
	// tests will create database using their own name.
	if haveShow {
		show := newTester("show")
		msgs <- testTask{
			test: "show",
			err:  show.Run(),
		}
	}

	if haveIS {
		infoschema := newTester("infoschema")
		msgs <- testTask{
			test: "infoschema",
			err:  infoschema.Run(),
		}
	}

	wg.Add(len(tasks))
	for _, t := range tasks {
		go t.Run()
	}

	wg.Wait()
}

func consumeError() []error {
	var es []error
	for {
		if t, more := <-msgs; more {
			if t.err != nil {
				e := fmt.Errorf("run test [%s] err: %v", t.test, t.err)
				if !all {
					log.Fatalln(e)
				}
				log.Errorln(e)
				es = append(es, e)
			} else {
				log.Infof("run test [%s] ok", t.test)
			}

		} else {
			return es
		}
	}
}

func main() {
	flag.Parse()
	tests := flag.Args()

	// we will run all tests if no tests assigned
	if len(tests) == 0 {
		var err error
		if tests, err = loadAllTests(); err != nil {
			log.Fatalf("load all tests err %v", err)
		}
	}

	if !record {
		log.Infof("running tests: %v", tests)
	} else {
		log.Infof("recording tests: %v", tests)
	}

	go func() {
		executeTests(convertTestsToTestTasks(tests))
		close(msgs)
	}()

	es := consumeError()
	if len(es) != 0 {
		println()
		log.Errorf("%d tests failed\n", len(es))
		for _, item := range es {
			log.Errorln(item)
		}
		os.Exit(1)
	}

	println("\nGreat, All tests passed")
}<|MERGE_RESOLUTION|>--- conflicted
+++ resolved
@@ -46,11 +46,8 @@
 	logLevel string
 	record   bool
 	params   string
-<<<<<<< HEAD
 	useTx	 bool
-=======
 	all      bool
->>>>>>> 21d27026
 )
 
 func init() {
@@ -61,11 +58,8 @@
 	flag.StringVar(&logLevel, "log-level", "error", "The log level of mysql-tester: info, warn, error, debug.")
 	flag.BoolVar(&record, "record", false, "Whether to record the test output to the result file.")
 	flag.StringVar(&params, "params", "", "Additional params pass as DSN(e.g. session variable)")
-<<<<<<< HEAD
 	flag.BoolVar(&useTx, "use-transaction", false, "Whether to use transaction.")
-=======
 	flag.BoolVar(&all, "all", false, "run all tests")
->>>>>>> 21d27026
 }
 
 const (
