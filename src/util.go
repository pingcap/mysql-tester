--- conflicted
+++ resolved
@@ -52,12 +52,7 @@
 	return
 }
 
-// copied from https://github.com/pingcap/tidb/blob/4995fe741ea527b3870731a6873d34a92403d3de/cmd/explaintest/main.go#L699
-<<<<<<< HEAD
-var queryStmtTable = []string{"explain", "select", "show", "execute", "describe", "desc", "admin", "trace"}
-=======
-var queryStmtTable = []string{"explain", "select", "show", "execute", "describe", "desc", "admin", "with"}
->>>>>>> 3c5b9aab
+var queryStmtTable = []string{"explain", "select", "show", "execute", "describe", "desc", "admin", "with", "trace"}
 
 func trimSQL(sql string) string {
 	// Trim space.
